--- conflicted
+++ resolved
@@ -50,11 +50,7 @@
 	@Parameter(required=false)
 	private I in;
 
-<<<<<<< HEAD
 	@Parameter(type = ItemIO.BOTH, required=false)
-=======
-	@Parameter(type = ItemIO.BOTH)
->>>>>>> e979e128
 	private O out;
 
 	public I getInput() {
