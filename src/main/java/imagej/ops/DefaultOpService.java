/*
 * #%L
 * A framework for reusable algorithms.
 * %%
 * Copyright (C) 2014 Board of Regents of the University of
 * Wisconsin-Madison and University of Konstanz.
 * %%
 * Redistribution and use in source and binary forms, with or without
 * modification, are permitted provided that the following conditions are met:
 * 
 * 1. Redistributions of source code must retain the above copyright notice,
 *    this list of conditions and the following disclaimer.
 * 2. Redistributions in binary form must reproduce the above copyright notice,
 *    this list of conditions and the following disclaimer in the documentation
 *    and/or other materials provided with the distribution.
 * 
 * THIS SOFTWARE IS PROVIDED BY THE COPYRIGHT HOLDERS AND CONTRIBUTORS "AS IS"
 * AND ANY EXPRESS OR IMPLIED WARRANTIES, INCLUDING, BUT NOT LIMITED TO, THE
 * IMPLIED WARRANTIES OF MERCHANTABILITY AND FITNESS FOR A PARTICULAR PURPOSE
 * ARE DISCLAIMED. IN NO EVENT SHALL THE COPYRIGHT HOLDERS OR CONTRIBUTORS BE
 * LIABLE FOR ANY DIRECT, INDIRECT, INCIDENTAL, SPECIAL, EXEMPLARY, OR
 * CONSEQUENTIAL DAMAGES (INCLUDING, BUT NOT LIMITED TO, PROCUREMENT OF
 * SUBSTITUTE GOODS OR SERVICES; LOSS OF USE, DATA, OR PROFITS; OR BUSINESS
 * INTERRUPTION) HOWEVER CAUSED AND ON ANY THEORY OF LIABILITY, WHETHER IN
 * CONTRACT, STRICT LIABILITY, OR TORT (INCLUDING NEGLIGENCE OR OTHERWISE)
 * ARISING IN ANY WAY OUT OF THE USE OF THIS SOFTWARE, EVEN IF ADVISED OF THE
 * POSSIBILITY OF SUCH DAMAGE.
 * #L%
 */

package imagej.ops;

import imagej.command.CommandInfo;
import imagej.command.CommandModule;
import imagej.command.CommandModuleItem;
import imagej.command.CommandService;
import imagej.module.Module;
import imagej.module.ModuleItem;
import imagej.module.ModuleService;

import java.lang.reflect.Type;
import java.util.ArrayList;
import java.util.List;

import org.scijava.InstantiableException;
import org.scijava.log.LogService;
import org.scijava.plugin.AbstractPTService;
import org.scijava.plugin.Parameter;
import org.scijava.plugin.Plugin;
import org.scijava.service.Service;
import org.scijava.util.ConversionUtils;

/**
 * Default service that manages and executes {@link Op}s.
 * 
 * @author Curtis Rueden
 */
@Plugin(type = Service.class)
public class DefaultOpService extends AbstractPTService<Op> implements
	OpService
{

	@Parameter
	private ModuleService moduleService;

	@Parameter
	private CommandService commandService;

	@Parameter
	private LogService log;

	// -- OpService methods --

	@Override
	public Op op(String name, Object... args) {
		Module module = lookup(name, args);
		if (module == null) return null;
		return (Op) module.getDelegateObject();
	}

	@Override
	public Module lookup(final String name, final Object... args) {
		OUTER:
		for (final CommandInfo info : commandService.getCommandsOfType(Op.class)) {
			if (!name.equals(info.getName())) continue;

			// the name matches; now check the fields
			final Class<?> opClass;
			try {
				opClass = info.loadClass();
			}
			catch (final InstantiableException exc) {
				log.error("Invalid op: " + info.getClassName());
				continue;
			}

			// check that each parameter is compatible with its argument
			int i = 0;
			boolean match = true;
			for (final ModuleItem<?> item : info.inputs()) {
				if (i >= args.length) continue; // too few arguments
				final Object arg = args[i++];
<<<<<<< HEAD
				if (!canAssign(arg, item)) continue OUTER; // incompatible argument
=======
				if (!canAssign(arg, item)) {
					match = false;
					break;
				}
>>>>>>> e99356b2
			}
			if (!match) continue; // incompatible arguments
			if (i != args.length) continue; // too many arguments

			// create module and assign the inputs
			final CommandModule module = (CommandModule) createModule(info, args);

			// make sure the op itself is happy with these arguments
			if (Contingent.class.isAssignableFrom(opClass)) {
				final Contingent c = (Contingent) module.getCommand();
				if (!c.conforms()) continue;
			}

			// found a match!
			return module;
		}
		return null;
	}

	@Override
	public Object run(final String name, final Object... args) {
		final Module module = lookup(name, args);
		if (module == null) {
			throw new IllegalArgumentException("No matching op: " + name);
		}
		return run(module);
	}

	@Override
	public Object run(final Op op, final Object... args) {
		return run(createModule(op, args));
	}

	// -- Helper methods --

	private Object run(final Module module) {
		module.run();
		return result(module);
	}

	private Object result(final Module module) {
		final List<Object> outputs = new ArrayList<Object>();
		for (final ModuleItem<?> output : module.getInfo().outputs()) {
			final Object value = output.getValue(module);
			outputs.add(value);
		}
		return outputs.size() == 1 ? outputs.get(0) : outputs;
	}

	@Override
	public Object add(final Object... o) {
		return run("add", o);
	}

	@Override
	public Module asModule(final Op op) {
		final CommandInfo info = commandService.getCommand(op.getClass());
		final Module module = info.createModule(op);
		getContext().inject(module.getDelegateObject());
		return module;
	}

	// -- PTService methods --

	@Override
	public Class<Op> getPluginType() {
		return Op.class;
	}

	// -- Helper methods --

	private Module createModule(final Op op, final Object... args) {
		final Module module = asModule(op);
		return assignInputs(module, args);
	}

	private Module createModule(final CommandInfo info, final Object... args) {
		final Module module = moduleService.createModule(info);
		getContext().inject(module.getDelegateObject());
		return assignInputs(module, args);
	}

	/** Assigns arguments into the given module's inputs. */
	private Module assignInputs(final Module module, final Object... args) {
		int i = 0;
		for (final ModuleItem<?> item : module.getInfo().inputs()) {
			assign(module, args[i++], item);
		}
		return module;
	}

	private boolean canAssign(final Object arg, final ModuleItem<?> item) {
		// FIXME: Pending new feature in scijava-common
//		if (item instanceof CommandModuleItem) {
//			final CommandModuleItem<?> commandItem = (CommandModuleItem<?>) item;
//			final Type type = commandItem.getField().getGenericType();
//			return ConversionUtils.canConvert(arg, type);
//		}
		return ConversionUtils.canConvert(arg, item.getType());
	}

	private void assign(final Module module, final Object arg,
		final ModuleItem<?> item)
	{
		Object value;
		if (item instanceof CommandModuleItem) {
			final CommandModuleItem<?> commandItem = (CommandModuleItem<?>) item;
			final Type type = commandItem.getField().getGenericType();
			value = ConversionUtils.convert(arg, type);
		}
		else value = ConversionUtils.convert(arg, item.getType());
		module.setInput(item.getName(), value);
		module.setResolved(item.getName(), true);
	}

}<|MERGE_RESOLUTION|>--- conflicted
+++ resolved
@@ -80,7 +80,6 @@
 
 	@Override
 	public Module lookup(final String name, final Object... args) {
-		OUTER:
 		for (final CommandInfo info : commandService.getCommandsOfType(Op.class)) {
 			if (!name.equals(info.getName())) continue;
 
@@ -100,14 +99,10 @@
 			for (final ModuleItem<?> item : info.inputs()) {
 				if (i >= args.length) continue; // too few arguments
 				final Object arg = args[i++];
-<<<<<<< HEAD
-				if (!canAssign(arg, item)) continue OUTER; // incompatible argument
-=======
 				if (!canAssign(arg, item)) {
 					match = false;
 					break;
 				}
->>>>>>> e99356b2
 			}
 			if (!match) continue; // incompatible arguments
 			if (i != args.length) continue; // too many arguments
