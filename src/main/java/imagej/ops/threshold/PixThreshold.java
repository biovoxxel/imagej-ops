--- conflicted
+++ resolved
@@ -45,39 +45,10 @@
 	@Parameter
 	private T threshold;
 
-<<<<<<< HEAD
-	@Parameter
-	private T in;
-
-	@Parameter(type = ItemIO.OUTPUT)
-	private BitType out;
-
-	@Override
-	public T getInput() {
-		return in;
-	}
-
-	@Override
-	public BitType getOutput() {
-		return out;
-	}
-
-	@Override
-	public void setInput(final T input) {
-		in = input;
-	}
-
-	@Override
-	public void setOutput(final BitType output) {
-		out = output;
-	}
-
 	public void setThreshold(final T threshold) {
 		this.threshold = threshold;
 	}
 
-=======
->>>>>>> e99356b2
 	@Override
 	public BitType compute(final T input, final BitType output) {
 		output.set(input.compareTo(threshold) > 0);
