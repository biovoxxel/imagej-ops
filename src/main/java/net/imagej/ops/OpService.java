/*
 * #%L
 * ImageJ software for multidimensional image processing and analysis.
 * %%
 * Copyright (C) 2014 - 2015 Board of Regents of the University of
 * Wisconsin-Madison, University of Konstanz and Brian Northan.
 * %%
 * Redistribution and use in source and binary forms, with or without
 * modification, are permitted provided that the following conditions are met:
 *
 * 1. Redistributions of source code must retain the above copyright notice,
 *    this list of conditions and the following disclaimer.
 * 2. Redistributions in binary form must reproduce the above copyright notice,
 *    this list of conditions and the following disclaimer in the documentation
 *    and/or other materials provided with the distribution.
 *
 * THIS SOFTWARE IS PROVIDED BY THE COPYRIGHT HOLDERS AND CONTRIBUTORS "AS IS"
 * AND ANY EXPRESS OR IMPLIED WARRANTIES, INCLUDING, BUT NOT LIMITED TO, THE
 * IMPLIED WARRANTIES OF MERCHANTABILITY AND FITNESS FOR A PARTICULAR PURPOSE
 * ARE DISCLAIMED. IN NO EVENT SHALL THE COPYRIGHT HOLDERS OR CONTRIBUTORS BE
 * LIABLE FOR ANY DIRECT, INDIRECT, INCIDENTAL, SPECIAL, EXEMPLARY, OR
 * CONSEQUENTIAL DAMAGES (INCLUDING, BUT NOT LIMITED TO, PROCUREMENT OF
 * SUBSTITUTE GOODS OR SERVICES; LOSS OF USE, DATA, OR PROFITS; OR BUSINESS
 * INTERRUPTION) HOWEVER CAUSED AND ON ANY THEORY OF LIABILITY, WHETHER IN
 * CONTRACT, STRICT LIABILITY, OR TORT (INCLUDING NEGLIGENCE OR OTHERWISE)
 * ARISING IN ANY WAY OUT OF THE USE OF THIS SOFTWARE, EVEN IF ADVISED OF THE
 * POSSIBILITY OF SUCH DAMAGE.
 * #L%
 */

package net.imagej.ops;

import java.util.Collection;
import java.util.Comparator;
import java.util.List;
import java.util.Map;

import net.imagej.ImageJService;
<<<<<<< HEAD
import net.imagej.ops.create.CreateOps;
=======
import net.imagej.ImgPlus;
import net.imagej.ops.chunker.Chunk;
import net.imagej.ops.convert.ConvertPix;
import net.imagej.ops.deconvolve.DeconvolveNamespace;
>>>>>>> 8cd0badf
import net.imagej.ops.logic.LogicNamespace;
import net.imagej.ops.math.MathNamespace;
import net.imagej.ops.misc.Size;
import net.imagej.ops.statistics.Sum;
import net.imagej.ops.statistics.Variance;
import net.imagej.ops.statistics.moments.Moment2AboutMean;
import net.imagej.ops.threshold.ThresholdNamespace;
<<<<<<< HEAD
=======
import net.imagej.ops.threshold.local.LocalThresholdMethod;
import net.imglib2.Dimensions;
import net.imglib2.Interval;
import net.imglib2.IterableInterval;
import net.imglib2.RandomAccessible;
import net.imglib2.RandomAccessibleInterval;
import net.imglib2.algorithm.neighborhood.Shape;
import net.imglib2.histogram.Histogram1d;
import net.imglib2.img.Img;
import net.imglib2.img.ImgFactory;
import net.imglib2.interpolation.InterpolatorFactory;
import net.imglib2.labeling.Labeling;
import net.imglib2.outofbounds.OutOfBoundsFactory;
import net.imglib2.type.NativeType;
import net.imglib2.type.Type;
import net.imglib2.type.logic.BitType;
import net.imglib2.type.numeric.ComplexType;
import net.imglib2.type.numeric.RealType;
import net.imglib2.type.numeric.complex.ComplexFloatType;
import net.imglib2.type.numeric.integer.LongType;
import net.imglib2.type.numeric.real.DoubleType;
>>>>>>> 8cd0badf

import org.scijava.command.CommandInfo;
import org.scijava.module.Module;
import org.scijava.plugin.PTService;

/**
 * Interface for services that manage and execute {@link Op}s.
 *
 * @author Curtis Rueden
 */
public interface OpService extends PTService<Op>, ImageJService {

	/**
	 * Executes the given operation with the specified arguments. The best
	 * {@link Op} implementation to use will be selected automatically from the
	 * operation name and arguments.
	 *
	 * @param name The operation to execute. If multiple {@link Op}s share this
	 *          name, then the best {@link Op} implementation to use will be
	 *          selected automatically from the name and arguments.
	 * @param args The operation's arguments.
	 * @return The result of the execution. If the {@link Op} has no outputs, this
	 *         will return {@code null}. If exactly one output, it will be
	 *         returned verbatim. If more than one, a {@code List<Object>} of the
	 *         outputs will be given.
	 */
	Object run(String name, Object... args);

	/**
	 * Executes the operation of the given type with the specified arguments. The
	 * best {@link Op} implementation to use will be selected automatically from
	 * the operation type and arguments.
	 *
	 * @param type The {@link Class} of the operation to execute. If multiple
	 *          {@link Op}s share this type (e.g., the type is an interface which
	 *          multiple {@link Op}s implement), then the best {@link Op}
	 *          implementation to use will be selected automatically from the type
	 *          and arguments.
	 * @param args The operation's arguments.
	 * @return The result of the execution. If the {@link Op} has no outputs, this
	 *         will return {@code null}. If exactly one output, it will be
	 *         returned verbatim. If more than one, a {@code List<Object>} of the
	 *         outputs will be given.
	 */
	<OP extends Op> Object run(Class<OP> type, Object... args);

	/**
	 * Executes the given {@link Op} with the specified arguments.
	 *
	 * @param op The {@link Op} to execute.
	 * @param args The operation's arguments.
	 * @return The result of the execution. If the {@link Op} has no outputs, this
	 *         will return {@code null}. If exactly one output, it will be
	 *         returned verbatim. If more than one, a {@code List<Object>} of the
	 *         outputs will be given.
	 */
	Object run(Op op, Object... args);

	/**
	 * Gets the best {@link Op} to use for the given operation and arguments,
	 * populating its inputs.
	 *
	 * @param name The name of the operation. If multiple {@link Op}s share this
	 *          name, then the best {@link Op} implementation to use will be
	 *          selected automatically from the name and arguments.
	 * @param args The operation's arguments.
	 * @return An {@link Op} with populated inputs, ready to run.
	 */
	Op op(String name, Object... args);

	/**
	 * Gets the best {@link Op} to use for the given operation type and arguments,
	 * populating its inputs.
	 *
	 * @param type The {@link Class} of the operation. If multiple {@link Op}s
	 *          share this type (e.g., the type is an interface which multiple
	 *          {@link Op}s implement), then the best {@link Op} implementation to
	 *          use will be selected automatically from the type and arguments.
	 * @param args The operation's arguments.
	 * @return An {@link Op} with populated inputs, ready to run.
	 */
	<O extends Op> O op(Class<O> type, Object... args);

	/**
	 * Gets the best {@link Op} to use for the given operation and arguments,
	 * wrapping it as a {@link Module} with populated inputs.
	 *
	 * @param name The name of the operation.
	 * @param args The operation's arguments.
	 * @return A {@link Module} wrapping the best {@link Op}, with populated
	 *         inputs, ready to run.
	 */
	Module module(String name, Object... args);

	/**
	 * Gets the best {@link Op} to use for the given operation type and arguments,
	 * wrapping it as a {@link Module} with populated inputs.
	 *
	 * @param type The required type of the operation. If multiple {@link Op}s
	 *          share this type (e.g., the type is an interface which multiple
	 *          {@link Op}s implement), then the best {@link Op} implementation to
	 *          use will be selected automatically from the type and arguments.
	 * @param args The operation's arguments.
	 * @return A {@link Module} wrapping the best {@link Op}, with populated
	 *         inputs, ready to run.
	 */
	<OP extends Op> Module module(Class<OP> type, Object... args);

	/**
	 * Wraps the given {@link Op} as a {@link Module}, populating its inputs.
	 *
	 * @param op The {@link Op} to wrap and populate.
	 * @param args The operation's arguments.
	 * @return A {@link Module} wrapping the {@link Op}, with populated inputs,
	 *         ready to run.
	 */
	Module module(Op op, Object... args);

	/** Gets the metadata for a given {@link Op}. */
	CommandInfo info(Op op);

	/** Gets the names of all available operations. */
	Collection<String> ops();

	// -- Operation shortcuts - global namespace --

	/** Executes the "ascii" operation on the given arguments. */
	@OpMethod(op = Ops.ASCII.class)
	Object ascii(Object... args);

	/** Executes the "ascii" operation on the given arguments. */
	@OpMethod(op = net.imagej.ops.ascii.DefaultASCII.class)
	<T extends RealType<T>> String ascii(final IterableInterval<T> image);

	/** Executes the "ascii" operation on the given arguments. */
	@OpMethod(op = net.imagej.ops.ascii.DefaultASCII.class)
	<T extends RealType<T>> String ascii(final IterableInterval<T> image,
		final RealType<T> min);

	/** Executes the "ascii" operation on the given arguments. */
	@OpMethod(op = net.imagej.ops.ascii.DefaultASCII.class)
	<T extends RealType<T>> String ascii(final IterableInterval<T> image,
		final RealType<T> min, final RealType<T> max);

	/** Executes the "chunker" operation on the given arguments. */
	@OpMethod(op = Ops.Chunker.class)
	Object chunker(Object... args);

	/** Executes the "chunker" operation on the given arguments. */
	@OpMethod(ops = { net.imagej.ops.chunker.DefaultChunker.class,
		net.imagej.ops.chunker.InterleavedChunker.class })
	void chunker(Chunk chunkable, long numberOfElements);

	/** Executes the "convert" operation on the given arguments. */
	@OpMethod(op = Ops.Convert.class)
	Object convert(Object... args);

	/** Executes the "convert" operation on the given arguments. */
	@OpMethod(ops = { net.imagej.ops.convert.ConvertPixClip.class,
		net.imagej.ops.convert.ConvertPixNormalizeScale.class,
		net.imagej.ops.convert.ConvertPixScale.class,
		net.imagej.ops.convert.ConvertPixCopy.class })
	<I extends RealType<I>, O extends RealType<O>> O convert(final O out,
		final I in);

	/** Executes the "convert" operation on the given arguments. */
	@OpMethod(op = net.imagej.ops.convert.ConvertII.class)
	<I extends RealType<I>, O extends RealType<O>> IterableInterval<O> convert(
		final IterableInterval<O> out, final IterableInterval<I> in,
		final ConvertPix<I, O> pixConvert);

	/** Executes the "convolve" operation on the given arguments. */
	@OpMethod(op = Ops.Convolve.class)
	Object convolve(Object... args);

	/** Executes the "convolve" operation on the given arguments. */
	@OpMethod(ops = { net.imagej.ops.convolve.ConvolveFFTImg.class,
		net.imagej.ops.convolve.ConvolveNaiveImg.class })
	<I extends RealType<I>, O extends RealType<O>, K extends RealType<K>> Img<O>
		convolve(final Img<I> in, final RandomAccessibleInterval<K> kernel);

	/** Executes the "convolve" operation on the given arguments. */
	@OpMethod(ops = { net.imagej.ops.convolve.ConvolveFFTImg.class,
		net.imagej.ops.convolve.ConvolveNaiveImg.class })
	<I extends RealType<I>, O extends RealType<O>, K extends RealType<K>> Img<O>
		convolve(final Img<O> out, final Img<I> in,
			final RandomAccessibleInterval<K> kernel);

	/** Executes the "convolve" operation on the given arguments. */
	@OpMethod(ops = { net.imagej.ops.convolve.ConvolveFFTImg.class,
		net.imagej.ops.convolve.ConvolveNaiveImg.class })
	<I extends RealType<I>, O extends RealType<O>, K extends RealType<K>> Img<O>
		convolve(final Img<O> out, final Img<I> in,
			final RandomAccessibleInterval<K> kernel, final long... borderSize);

	/** Executes the "convolve" operation on the given arguments. */
	@OpMethod(ops = { net.imagej.ops.convolve.ConvolveFFTImg.class,
		net.imagej.ops.convolve.ConvolveNaiveImg.class })
	<I extends RealType<I>, O extends RealType<O>, K extends RealType<K>> Img<O>
		convolve(final Img<O> out, final Img<I> in,
			final RandomAccessibleInterval<K> kernel, final long[] borderSize,
			final OutOfBoundsFactory<I, RandomAccessibleInterval<I>> obfInput);

	/** Executes the "convolve" operation on the given arguments. */
	@OpMethod(ops = { net.imagej.ops.convolve.ConvolveFFTImg.class,
		net.imagej.ops.convolve.ConvolveNaiveImg.class })
	<I extends RealType<I>, O extends RealType<O>, K extends RealType<K>> Img<O>
		convolve(final Img<O> out, final Img<I> in,
			final RandomAccessibleInterval<K> kernel, final long[] borderSize,
			final OutOfBoundsFactory<I, RandomAccessibleInterval<I>> obfInput,
			final OutOfBoundsFactory<K, RandomAccessibleInterval<K>> obfKernel);

	/** Executes the "convolve" operation on the given arguments. */
	@OpMethod(ops = { net.imagej.ops.convolve.ConvolveFFTImg.class,
		net.imagej.ops.convolve.ConvolveNaiveImg.class })
	<I extends RealType<I>, O extends RealType<O>, K extends RealType<K>> Img<O>
		convolve(final Img<O> out, final Img<I> in,
			final RandomAccessibleInterval<K> kernel, final long[] borderSize,
			final OutOfBoundsFactory<I, RandomAccessibleInterval<I>> obfInput,
			final OutOfBoundsFactory<K, RandomAccessibleInterval<K>> obfKernel,
			final Type<O> outType);

	/** Executes the "convolve" operation on the given arguments. */
	@OpMethod(ops = { net.imagej.ops.convolve.ConvolveFFTImg.class,
		net.imagej.ops.convolve.ConvolveNaiveImg.class })
	<I extends RealType<I>, O extends RealType<O>, K extends RealType<K>> Img<O>
		convolve(final Img<O> out, final Img<I> in,
			final RandomAccessibleInterval<K> kernel, final long[] borderSize,
			final OutOfBoundsFactory<I, RandomAccessibleInterval<I>> obfInput,
			final OutOfBoundsFactory<K, RandomAccessibleInterval<K>> obfKernel,
			final Type<O> outType, final ImgFactory<O> outFactory);

	/** Executes the "convolve" operation on the given arguments. */
	@OpMethod(op = net.imagej.ops.convolve.ConvolveFFTImg.class)
		<I extends RealType<I>, O extends RealType<O>, K extends RealType<K>, C extends ComplexType<C>>
		Img<O> convolve(final Img<O> out, final Img<I> in,
			final RandomAccessibleInterval<K> kernel, final long[] borderSize,
			final OutOfBoundsFactory<I, RandomAccessibleInterval<I>> obfInput,
			final OutOfBoundsFactory<K, RandomAccessibleInterval<K>> obfKernel,
			final Type<O> outType, final ImgFactory<O> outFactory,
			final ComplexType<C> fftType);

	/** Executes the "convolve" operation on the given arguments. */
	@OpMethod(op = net.imagej.ops.convolve.ConvolveFFTImg.class)
		<I extends RealType<I>, O extends RealType<O>, K extends RealType<K>, C extends ComplexType<C>>
		Img<O> convolve(final Img<O> out, final Img<I> in,
			final RandomAccessibleInterval<K> kernel, final long[] borderSize,
			final OutOfBoundsFactory<I, RandomAccessibleInterval<I>> obfInput,
			final OutOfBoundsFactory<K, RandomAccessibleInterval<K>> obfKernel,
			final Type<O> outType, final ImgFactory<O> outFactory,
			final ComplexType<C> fftType, final ImgFactory<C> fftFactory);

	/** Executes the "convolve" operation on the given arguments. */
	@OpMethod(op = net.imagej.ops.convolve.ConvolveNaive.class)
	<I extends RealType<I>, K extends RealType<K>, O extends RealType<O>>
		RandomAccessibleInterval<O> convolve(final RandomAccessibleInterval<O> out,
			final RandomAccessible<I> in, final RandomAccessibleInterval<K> kernel);

	/** Executes the "convolve" operation on the given arguments. */
	@OpMethod(op = net.imagej.ops.convolve.ConvolveFFTRAI.class)
		<I extends RealType<I>, O extends RealType<O>, K extends RealType<K>, C extends ComplexType<C>>
		void convolve(final RandomAccessibleInterval<I> raiExtendedInput);

	/** Executes the "convolve" operation on the given arguments. */
	@OpMethod(op = net.imagej.ops.convolve.ConvolveFFTRAI.class)
		<I extends RealType<I>, O extends RealType<O>, K extends RealType<K>, C extends ComplexType<C>>
		void convolve(final RandomAccessibleInterval<I> raiExtendedInput,
			final RandomAccessibleInterval<K> raiExtendedKernel);

	/** Executes the "convolve" operation on the given arguments. */
	@OpMethod(op = net.imagej.ops.convolve.ConvolveFFTRAI.class)
		<I extends RealType<I>, O extends RealType<O>, K extends RealType<K>, C extends ComplexType<C>>
		void
		convolve(final RandomAccessibleInterval<I> raiExtendedInput,
			final RandomAccessibleInterval<K> raiExtendedKernel, final Img<C> fftInput);

	/** Executes the "convolve" operation on the given arguments. */
	@OpMethod(op = net.imagej.ops.convolve.ConvolveFFTRAI.class)
		<I extends RealType<I>, O extends RealType<O>, K extends RealType<K>, C extends ComplexType<C>>
		void convolve(final RandomAccessibleInterval<I> raiExtendedInput,
			final RandomAccessibleInterval<K> raiExtendedKernel,
			final Img<C> fftInput, final Img<C> fftKernel);

	/** Executes the "convolve" operation on the given arguments. */
	@OpMethod(op = net.imagej.ops.convolve.ConvolveFFTRAI.class)
		<I extends RealType<I>, O extends RealType<O>, K extends RealType<K>, C extends ComplexType<C>>
		void convolve(final RandomAccessibleInterval<I> raiExtendedInput,
			final RandomAccessibleInterval<K> raiExtendedKernel,
			final Img<C> fftInput, final Img<C> fftKernel,
			final RandomAccessibleInterval<O> output);

	/** Executes the "convolve" operation on the given arguments. */
	@OpMethod(op = net.imagej.ops.convolve.ConvolveFFTRAI.class)
		<I extends RealType<I>, O extends RealType<O>, K extends RealType<K>, C extends ComplexType<C>>
		void convolve(final RandomAccessibleInterval<I> raiExtendedInput,
			final RandomAccessibleInterval<K> raiExtendedKernel,
			final Img<C> fftInput, final Img<C> fftKernel,
			final RandomAccessibleInterval<O> output, final boolean performInputFFT);

	/** Executes the "convolve" operation on the given arguments. */
	@OpMethod(op = net.imagej.ops.convolve.ConvolveFFTRAI.class)
		<I extends RealType<I>, O extends RealType<O>, K extends RealType<K>, C extends ComplexType<C>>
		void convolve(final RandomAccessibleInterval<I> raiExtendedInput,
			final RandomAccessibleInterval<K> raiExtendedKernel,
			final Img<C> fftInput, final Img<C> fftKernel,
			final RandomAccessibleInterval<O> output, final boolean performInputFFT,
			final boolean performKernelFFT);

	/** Executes the "correlate" operation on the given arguments. */
	@OpMethod(op = Ops.Correlate.class)
	Object correlate(Object... args);

<<<<<<< HEAD
	/** Executes the "create" operation on the given arguments. */
	@OpMethod(op = Ops.Create.class)
	Object create(Object... args);
=======
	/** Executes the "correlate" operation on the given arguments. */
	@OpMethod(op = net.imagej.ops.convolve.CorrelateFFTImg.class)
		<I extends RealType<I>, O extends RealType<O>, K extends RealType<K>, C extends ComplexType<C>>
		Img<O> correlate(final Img<I> in, final RandomAccessibleInterval<K> kernel);

	/** Executes the "correlate" operation on the given arguments. */
	@OpMethod(op = net.imagej.ops.convolve.CorrelateFFTImg.class)
		<I extends RealType<I>, O extends RealType<O>, K extends RealType<K>, C extends ComplexType<C>>
		Img<O> correlate(final Img<O> out, final Img<I> in,
			final RandomAccessibleInterval<K> kernel);

	/** Executes the "correlate" operation on the given arguments. */
	@OpMethod(op = net.imagej.ops.convolve.CorrelateFFTImg.class)
		<I extends RealType<I>, O extends RealType<O>, K extends RealType<K>, C extends ComplexType<C>>
		Img<O> correlate(final Img<O> out, final Img<I> in,
			final RandomAccessibleInterval<K> kernel, final long... borderSize);

	/** Executes the "correlate" operation on the given arguments. */
	@OpMethod(op = net.imagej.ops.convolve.CorrelateFFTImg.class)
		<I extends RealType<I>, O extends RealType<O>, K extends RealType<K>, C extends ComplexType<C>>
		Img<O> correlate(final Img<O> out, final Img<I> in,
			final RandomAccessibleInterval<K> kernel, final long[] borderSize,
			final OutOfBoundsFactory<I, RandomAccessibleInterval<I>> obfInput);

	/** Executes the "correlate" operation on the given arguments. */
	@OpMethod(op = net.imagej.ops.convolve.CorrelateFFTImg.class)
		<I extends RealType<I>, O extends RealType<O>, K extends RealType<K>, C extends ComplexType<C>>
		Img<O> correlate(final Img<O> out, final Img<I> in,
			final RandomAccessibleInterval<K> kernel, final long[] borderSize,
			final OutOfBoundsFactory<I, RandomAccessibleInterval<I>> obfInput,
			final OutOfBoundsFactory<K, RandomAccessibleInterval<K>> obfKernel);

	/** Executes the "correlate" operation on the given arguments. */
	@OpMethod(op = net.imagej.ops.convolve.CorrelateFFTImg.class)
		<I extends RealType<I>, O extends RealType<O>, K extends RealType<K>, C extends ComplexType<C>>
		Img<O> correlate(final Img<O> out, final Img<I> in,
			final RandomAccessibleInterval<K> kernel, final long[] borderSize,
			final OutOfBoundsFactory<I, RandomAccessibleInterval<I>> obfInput,
			final OutOfBoundsFactory<K, RandomAccessibleInterval<K>> obfKernel,
			final Type<O> outType);

	/** Executes the "correlate" operation on the given arguments. */
	@OpMethod(op = net.imagej.ops.convolve.CorrelateFFTImg.class)
		<I extends RealType<I>, O extends RealType<O>, K extends RealType<K>, C extends ComplexType<C>>
		Img<O> correlate(final Img<O> out, final Img<I> in,
			final RandomAccessibleInterval<K> kernel, final long[] borderSize,
			final OutOfBoundsFactory<I, RandomAccessibleInterval<I>> obfInput,
			final OutOfBoundsFactory<K, RandomAccessibleInterval<K>> obfKernel,
			final Type<O> outType, final ImgFactory<O> outFactory);

	/** Executes the "correlate" operation on the given arguments. */
	@OpMethod(op = net.imagej.ops.convolve.CorrelateFFTImg.class)
		<I extends RealType<I>, O extends RealType<O>, K extends RealType<K>, C extends ComplexType<C>>
		Img<O> correlate(final Img<O> out, final Img<I> in,
			final RandomAccessibleInterval<K> kernel, final long[] borderSize,
			final OutOfBoundsFactory<I, RandomAccessibleInterval<I>> obfInput,
			final OutOfBoundsFactory<K, RandomAccessibleInterval<K>> obfKernel,
			final Type<O> outType, final ImgFactory<O> outFactory,
			final ComplexType<C> fftType);

	/** Executes the "correlate" operation on the given arguments. */
	@OpMethod(op = net.imagej.ops.convolve.CorrelateFFTImg.class)
		<I extends RealType<I>, O extends RealType<O>, K extends RealType<K>, C extends ComplexType<C>>
		Img<O> correlate(final Img<O> out, final Img<I> in,
			final RandomAccessibleInterval<K> kernel, final long[] borderSize,
			final OutOfBoundsFactory<I, RandomAccessibleInterval<I>> obfInput,
			final OutOfBoundsFactory<K, RandomAccessibleInterval<K>> obfKernel,
			final Type<O> outType, final ImgFactory<O> outFactory,
			final ComplexType<C> fftType, final ImgFactory<C> fftFactory);

	/** Executes the "createimg" operation on the given arguments. */
	@OpMethod(op = Ops.CreateImg.class)
	Object createimg(Object... args);

	/** Executes the "createimg" operation on the given arguments. */
	@OpMethod(op = net.imagej.ops.create.CreateEmptyImgPlusCopy.class)
	<V extends NativeType<V>> ImgPlus<V> createimg(ImgPlus<V> input);

	/** Executes the "createimg" operation on the given arguments. */
	@OpMethod(op = net.imagej.ops.create.CreateImgDifferentNativeType.class)
	<V extends NativeType<V>> Img<V> createimg(Img<V> input, V type);

	/** Executes the "createimg" operation on the given arguments. */
	@OpMethod(op = net.imagej.ops.create.CreateImgNativeType.class)
	<V extends NativeType<V>> Img<V> createimg(ImgFactory<V> fac, V outType,
		Dimensions dims);

	/** Executes the "createimg" operation on the given arguments. */
	@OpMethod(op = net.imagej.ops.create.DefaultCreateImg.class)
	<V extends Type<V>> Img<V> createimg(long... dims);

	/** Executes the "createimg" operation on the given arguments. */
	@OpMethod(op = net.imagej.ops.create.DefaultCreateImg.class)
	<V extends Type<V>> Img<V> createimg(V outType, long... dims);

	/** Executes the "createimg" operation on the given arguments. */
	@OpMethod(op = net.imagej.ops.create.DefaultCreateImg.class)
	<V extends Type<V>> Img<V> createimg(V outType, ImgFactory<V> fac,
		long... dims);

	/** Executes the "createimg" operation on the given arguments. */
	@OpMethod(op = net.imagej.ops.create.CreateEmptyImgCopy.class)
	<V extends NativeType<V>> Img<V> createimg(Img<V> input);
>>>>>>> 8cd0badf

	/** Executes the "crop" operation on the given arguments. */
	@OpMethod(op = Ops.Crop.class)
	Object crop(Object... args);

	/** Executes the "crop" operation on the given arguments. */
	@OpMethod(op = net.imagej.ops.crop.CropImgPlus.class)
	<T extends Type<T>> ImgPlus<T> crop(final Interval interval,
		final ImgPlus<T> in);

	/** Executes the "crop" operation on the given arguments. */
	@OpMethod(op = net.imagej.ops.crop.CropImgPlus.class)
	<T extends Type<T>> ImgPlus<T> crop(final Interval interval,
		final ImgPlus<T> out, final ImgPlus<T> in);

	/** Executes the "crop" operation on the given arguments. */
	@OpMethod(op = net.imagej.ops.crop.CropLabeling.class)
	<L extends Comparable<L>> Labeling<L> crop(final Interval interval,
		final Labeling<L> in);

	/** Executes the "crop" operation on the given arguments. */
	@OpMethod(op = net.imagej.ops.crop.CropLabeling.class)
	<L extends Comparable<L>> Labeling<L> crop(final Interval interval,
		final Labeling<L> out, final Labeling<L> in);

	/** Executes the "crop" operation on the given arguments. */
	@OpMethod(op = net.imagej.ops.crop.CropRAI.class)
	<T> RandomAccessibleInterval<T> crop(final Interval interval,
		final RandomAccessibleInterval<T> in);

	/** Executes the "crop" operation on the given arguments. */
	@OpMethod(op = net.imagej.ops.crop.CropRAI.class)
	<T> RandomAccessibleInterval<T>
		crop(final Interval interval, final RandomAccessibleInterval<T> out,
			final RandomAccessibleInterval<T> in);

	/** Executes the "deconvolve" operation on the given arguments. */
	@OpMethod(op = Ops.Deconvolve.class)
	Object deconvolve(Object... args);

	/** Executes the "deconvolve" operation on the given arguments. */
	@OpMethod(op = net.imagej.ops.deconvolve.RichardsonLucyRAI.class)
		<I extends RealType<I>, O extends RealType<O>, K extends RealType<K>, C extends ComplexType<C>>
		void deconvolve(final RandomAccessibleInterval<I> raiExtendedInput,
			final int maxIterations, final Interval imgConvolutionInterval,
			final ImgFactory<O> imgFactory);

	/** Executes the "deconvolve" operation on the given arguments. */
	@OpMethod(op = net.imagej.ops.deconvolve.RichardsonLucyRAI.class)
		<I extends RealType<I>, O extends RealType<O>, K extends RealType<K>, C extends ComplexType<C>>
		void deconvolve(final RandomAccessibleInterval<I> raiExtendedInput,
			final RandomAccessibleInterval<K> raiExtendedKernel,
			final int maxIterations, final Interval imgConvolutionInterval,
			final ImgFactory<O> imgFactory);

	/** Executes the "deconvolve" operation on the given arguments. */
	@OpMethod(op = net.imagej.ops.deconvolve.RichardsonLucyRAI.class)
		<I extends RealType<I>, O extends RealType<O>, K extends RealType<K>, C extends ComplexType<C>>
		void deconvolve(final RandomAccessibleInterval<I> raiExtendedInput,
			final RandomAccessibleInterval<K> raiExtendedKernel,
			final Img<C> fftInput, final int maxIterations,
			final Interval imgConvolutionInterval, final ImgFactory<O> imgFactory);

	/** Executes the "deconvolve" operation on the given arguments. */
	@OpMethod(op = net.imagej.ops.deconvolve.RichardsonLucyRAI.class)
		<I extends RealType<I>, O extends RealType<O>, K extends RealType<K>, C extends ComplexType<C>>
		void deconvolve(final RandomAccessibleInterval<I> raiExtendedInput,
			final RandomAccessibleInterval<K> raiExtendedKernel,
			final Img<C> fftInput, final Img<C> fftKernel, final int maxIterations,
			final Interval imgConvolutionInterval, final ImgFactory<O> imgFactory);

	/** Executes the "deconvolve" operation on the given arguments. */
	@OpMethod(op = net.imagej.ops.deconvolve.RichardsonLucyRAI.class)
		<I extends RealType<I>, O extends RealType<O>, K extends RealType<K>, C extends ComplexType<C>>
		void deconvolve(final RandomAccessibleInterval<I> raiExtendedInput,
			final RandomAccessibleInterval<K> raiExtendedKernel,
			final Img<C> fftInput, final Img<C> fftKernel,
			final RandomAccessibleInterval<O> output, final int maxIterations,
			final Interval imgConvolutionInterval, final ImgFactory<O> imgFactory);

	/** Executes the "deconvolve" operation on the given arguments. */
	@OpMethod(op = net.imagej.ops.deconvolve.RichardsonLucyRAI.class)
		<I extends RealType<I>, O extends RealType<O>, K extends RealType<K>, C extends ComplexType<C>>
		void deconvolve(final RandomAccessibleInterval<I> raiExtendedInput,
			final RandomAccessibleInterval<K> raiExtendedKernel,
			final Img<C> fftInput, final Img<C> fftKernel,
			final RandomAccessibleInterval<O> output, final boolean performInputFFT,
			final int maxIterations, final Interval imgConvolutionInterval,
			final ImgFactory<O> imgFactory);

	/** Executes the "deconvolve" operation on the given arguments. */
	@OpMethod(op = net.imagej.ops.deconvolve.RichardsonLucyRAI.class)
		<I extends RealType<I>, O extends RealType<O>, K extends RealType<K>, C extends ComplexType<C>>
		void deconvolve(final RandomAccessibleInterval<I> raiExtendedInput,
			final RandomAccessibleInterval<K> raiExtendedKernel,
			final Img<C> fftInput, final Img<C> fftKernel,
			final RandomAccessibleInterval<O> output, final boolean performInputFFT,
			final boolean performKernelFFT, final int maxIterations,
			final Interval imgConvolutionInterval, final ImgFactory<O> imgFactory);

	/** Executes the "deconvolve" operation on the given arguments. */
	@OpMethod(op = net.imagej.ops.deconvolve.RichardsonLucyRAI.class)
		<I extends RealType<I>, O extends RealType<O>, K extends RealType<K>, C extends ComplexType<C>>
		void deconvolve(final RandomAccessibleInterval<I> raiExtendedInput,
			final RandomAccessibleInterval<K> raiExtendedKernel,
			final Img<C> fftInput, final Img<C> fftKernel,
			final RandomAccessibleInterval<O> output, final boolean performInputFFT,
			final boolean performKernelFFT, final int maxIterations,
			final Interval imgConvolutionInterval, final ImgFactory<O> imgFactory,
			final OutOfBoundsFactory<O, RandomAccessibleInterval<O>> obfOutput);

	/** Executes the "equation" operation on the given arguments. */
	@OpMethod(op = Ops.Equation.class)
	Object equation(Object... args);

	/** Executes the "equation" operation on the given arguments. */
	@OpMethod(op = net.imagej.ops.equation.DefaultEquation.class)
	<T extends RealType<T>> IterableInterval<T> equation(final String in);

	/** Executes the "equation" operation on the given arguments. */
	@OpMethod(op = net.imagej.ops.equation.DefaultEquation.class)
	<T extends RealType<T>> IterableInterval<T> equation(
		final IterableInterval<T> out, final String in);

	/** Executes the "eval" operation on the given arguments. */
	@OpMethod(op = Ops.Eval.class)
	Object eval(Object... args);

	/** Executes the "eval" operation on the given arguments. */
	@OpMethod(op = net.imagej.ops.eval.DefaultEval.class)
	Object eval(final String expression);

	/** Executes the "eval" operation on the given arguments. */
	@OpMethod(op = net.imagej.ops.eval.DefaultEval.class)
	Object eval(final String expression, final Map<String, Object> vars);

	/** Executes the "fft" operation on the given arguments. */
	@OpMethod(op = Ops.FFT.class)
	Object fft(Object... args);

	/** Executes the "fft" operation on the given arguments. */
	@OpMethod(op = net.imagej.ops.fft.image.FFTImg.class)
	<T extends RealType<T>, I extends Img<T>> Img<ComplexFloatType> fft(
		final Img<I> in);

	/** Executes the "fft" operation on the given arguments. */
	@OpMethod(op = net.imagej.ops.fft.image.FFTImg.class)
	<T extends RealType<T>, I extends Img<T>> Img<ComplexFloatType> fft(
		final Img<ComplexFloatType> out, final Img<I> in);

	/** Executes the "fft" operation on the given arguments. */
	@OpMethod(op = net.imagej.ops.fft.image.FFTImg.class)
	<T extends RealType<T>, I extends Img<T>> Img<ComplexFloatType> fft(
		final Img<ComplexFloatType> out, final Img<I> in, final long... borderSize);

	/** Executes the "fft" operation on the given arguments. */
	@OpMethod(op = net.imagej.ops.fft.image.FFTImg.class)
	<T extends RealType<T>, I extends Img<T>> Img<ComplexFloatType> fft(
		final Img<ComplexFloatType> out, final Img<I> in, final long[] borderSize,
		final Boolean fast);

	/** Executes the "fft" operation on the given arguments. */
	@OpMethod(op = net.imagej.ops.fft.image.FFTImg.class)
	<T extends RealType<T>, I extends Img<T>> Img<ComplexFloatType> fft(
		final Img<ComplexFloatType> out, final Img<I> in, final long[] borderSize,
		final Boolean fast,
		final OutOfBoundsFactory<T, RandomAccessibleInterval<T>> obf);

	/** Executes the "fft" operation on the given arguments. */
	@OpMethod(op = net.imagej.ops.fft.methods.FFTRAI.class)
	<T extends RealType<T>, C extends ComplexType<C>> RandomAccessibleInterval<C>
		fft(final RandomAccessibleInterval<C> out,
			final RandomAccessibleInterval<T> in);

	/** Executes the "fft" operation on the given arguments. */
	@OpMethod(op = net.imagej.ops.fft.methods.FFTRAI.class)
	<T extends RealType<T>, C extends ComplexType<C>> RandomAccessibleInterval<C>
		fft(final RandomAccessibleInterval<C> out,
			final RandomAccessibleInterval<T> in,
			final OutOfBoundsFactory<T, RandomAccessibleInterval<T>> obf);

	/** Executes the "fft" operation on the given arguments. */
	@OpMethod(op = net.imagej.ops.fft.methods.FFTRAI.class)
	<T extends RealType<T>, C extends ComplexType<C>> RandomAccessibleInterval<C>
		fft(final RandomAccessibleInterval<C> out,
			final RandomAccessibleInterval<T> in,
			final OutOfBoundsFactory<T, RandomAccessibleInterval<T>> obf,
			final long... paddedSize);

	/** Executes the "fftsize" operation on the given arguments. */
	@OpMethod(op = Ops.FFTSize.class)
	Object fftsize(Object... args);

	/** Executes the "fftsize" operation on the given arguments. */
	@OpMethod(op = net.imagej.ops.fft.size.ComputeFFTSize.class)
	List<long[]> fftsize(final long[] inputSize, final long[] paddedSize,
		final long[] fftSize, final Boolean forward, final Boolean fast);

	/** Executes the "gauss" operation on the given arguments. */
	@OpMethod(op = Ops.Gauss.class)
	Object gauss(Object... args);

	/** Executes the "gauss" operation on the given arguments. */
	@OpMethod(op = net.imagej.ops.gauss.GaussRAI2RAI.class)
	<T extends RealType<T>> RandomAccessibleInterval<T> gauss(
		final RandomAccessibleInterval<T> out,
		final RandomAccessibleInterval<T> in, final double sigma);

	/** Executes the "gausskernel" operation on the given arguments. */
	@OpMethod(op = Ops.GaussKernel.class)
	Object gaussKernel(Object... args);

	/** Executes the "gausskernel" operation on the given arguments. */
	@OpMethod(
		op = net.imagej.ops.convolve.kernel.create.CreateSymmetricGaussianKernel.class)
		<T extends ComplexType<T>> Img<T> gausskernel(final int numDimensions,
			final double sigma);

	/** Executes the "gausskernel" operation on the given arguments. */
	@OpMethod(
		op = net.imagej.ops.convolve.kernel.create.CreateSymmetricGaussianKernel.class)
		<T extends ComplexType<T>> Img<T> gausskernel(final Type<T> outType,
			final int numDimensions, final double sigma);

	/** Executes the "gausskernel" operation on the given arguments. */
	@OpMethod(
		op = net.imagej.ops.convolve.kernel.create.CreateSymmetricGaussianKernel.class)
		<T extends ComplexType<T>> Img<T> gausskernel(final Type<T> outType,
			final ImgFactory<T> fac, final int numDimensions, final double sigma);

	/** Executes the "gausskernel" operation on the given arguments. */
	@OpMethod(
		op = net.imagej.ops.convolve.kernel.create.CreateSymmetricGaussianKernel.class)
		<T extends ComplexType<T>> Img<T> gausskernel(final Type<T> outType,
			final ImgFactory<T> fac, final int numDimensions, final double sigma,
			final double... calibration);

	/** Executes the "gausskernel" operation on the given arguments. */
	@OpMethod(
		op = net.imagej.ops.convolve.kernel.create.CreateGaussianKernel.class)
	<T extends ComplexType<T> & NativeType<T>> Img<T> gausskernel(
		final double... sigma);

	/** Executes the "gausskernel" operation on the given arguments. */
	@OpMethod(
		op = net.imagej.ops.convolve.kernel.create.CreateGaussianKernel.class)
	<T extends ComplexType<T> & NativeType<T>> Img<T> gausskernel(
		final Type<T> outType, final double... sigma);

	/** Executes the "gausskernel" operation on the given arguments. */
	@OpMethod(
		op = net.imagej.ops.convolve.kernel.create.CreateGaussianKernel.class)
	<T extends ComplexType<T> & NativeType<T>> Img<T> gausskernel(
		final Type<T> outType, final ImgFactory<T> fac, final double... sigma);

	/** Executes the "gausskernel" operation on the given arguments. */
	@OpMethod(
		op = net.imagej.ops.convolve.kernel.create.CreateGaussianKernel.class)
	<T extends ComplexType<T> & NativeType<T>> Img<T> gausskernel(
		final Type<T> outType, final ImgFactory<T> fac, final double[] sigma,
		final double... calibration);

	/** Executes the "help" operation on the given arguments. */
	@OpMethod(op = Ops.Help.class)
	Object help(Object... args);

	/** Executes the "help" operation on the given arguments. */
	@OpMethod(op = net.imagej.ops.help.HelpOp.class)
	String help(final Op op);

	/** Executes the "help" operation on the given arguments. */
	@OpMethod(op = net.imagej.ops.help.HelpCandidates.class)
	String help();

	/** Executes the "help" operation on the given arguments. */
	@OpMethod(op = net.imagej.ops.help.HelpCandidates.class)
	String help(final String name);

	/** Executes the "help" operation on the given arguments. */
	@OpMethod(op = net.imagej.ops.help.HelpCandidates.class)
	String help(final String name, final Class<? extends Op> opType);

	/** Executes the "histogram" operation on the given arguments. */
	@OpMethod(op = Ops.Histogram.class)
	Object histogram(Object... args);

	/** Executes the "histogram" operation on the given arguments. */
	@OpMethod(op = net.imagej.ops.histogram.HistogramCreate.class)
	<T extends RealType<T>> Histogram1d<T> histogram(final Iterable<T> in);

	/** Executes the "histogram" operation on the given arguments. */
	@OpMethod(op = net.imagej.ops.histogram.HistogramCreate.class)
	<T extends RealType<T>> Histogram1d<T> histogram(final Iterable<T> in,
		final int numBins);

	/** Executes the "identity" operation on the given arguments. */
	@OpMethod(op = Ops.Identity.class)
	Object identity(Object... args);

	/** Executes the "identity" operation on the given arguments. */
	@OpMethod(op = net.imagej.ops.identity.DefaultIdentity.class)
	<A> A identity(final A arg);

	/** Executes the "ifft" operation on the given arguments. */
	@OpMethod(op = Ops.IFFT.class)
	Object ifft(Object... args);

	/** Executes the "ifft" operation on the given arguments. */
	@OpMethod(op = net.imagej.ops.fft.image.IFFTImg.class)
	<T extends RealType<T>, O extends Img<T>> Img<O> ifft(final Img<O> out,
		final Img<ComplexFloatType> in);

	/** Executes the "ifft" operation on the given arguments. */
	@OpMethod(op = net.imagej.ops.fft.methods.IFFTRAI.class)
	<C extends ComplexType<C>, T extends RealType<T>> RandomAccessibleInterval<T>
		ifft(final RandomAccessibleInterval<T> out,
			final RandomAccessibleInterval<C> in);

	/** Executes the "invert" operation on the given arguments. */
	@OpMethod(op = Ops.Invert.class)
	Object invert(Object... args);

	/** Executes the "invert" operation on the given arguments. */
	@OpMethod(op = net.imagej.ops.invert.InvertII.class)
	<I extends RealType<I>, O extends RealType<O>> IterableInterval<O> invert(
		final IterableInterval<O> out, final IterableInterval<I> in);

	/** Executes the "join" operation on the given arguments. */
	@OpMethod(op = Ops.Join.class)
	Object join(Object... args);

	/** Executes the "join" operation on the given arguments. */
	@OpMethod(op = net.imagej.ops.join.DefaultJoinFunctionAndFunction.class)
	<A, B, C> C join(final C out, final A in, final Function<A, B> first,
		final Function<B, C> second);

	/** Executes the "join" operation on the given arguments. */
	@OpMethod(op = net.imagej.ops.join.DefaultJoinFunctionAndFunction.class)
	<A, B, C> C join(final C out, final A in, final Function<A, B> first,
		final Function<B, C> second, final BufferFactory<A, B> bufferFactory);

	/** Executes the "join" operation on the given arguments. */
	@OpMethod(op = net.imagej.ops.join.DefaultJoinInplaceAndInplace.class)
	<A> A join(final A arg, final InplaceFunction<A> first,
		final InplaceFunction<A> second);

	/** Executes the "join" operation on the given arguments. */
	@OpMethod(op = net.imagej.ops.join.DefaultJoinFunctions.class)
	<A> A join(final A out, final A in,
		final List<? extends Function<A, A>> functions,
		final BufferFactory<A, A> bufferFactory);

	/** Executes the "join" operation on the given arguments. */
	@OpMethod(op = net.imagej.ops.join.DefaultJoinInplaceFunctions.class)
	<A> A join(final A arg, final List<InplaceFunction<A>> functions);

	/** Executes the "join" operation on the given arguments. */
	@OpMethod(op = net.imagej.ops.join.DefaultJoinInplaceAndFunction.class)
	<A, B> B join(final B out, final A in, final InplaceFunction<A> first,
		final Function<A, B> second);

	/** Executes the "join" operation on the given arguments. */
	@OpMethod(op = net.imagej.ops.join.DefaultJoinInplaceAndFunction.class)
	<A, B> B join(final B out, final A in, final InplaceFunction<A> first,
		final Function<A, B> second, final BufferFactory<A, A> bufferFactory);

	/** Executes the "join" operation on the given arguments. */
	@OpMethod(op = net.imagej.ops.join.DefaultJoinFunctionAndInplace.class)
	<A, B> B join(final B out, final A in, final Function<A, B> first,
		final InplaceFunction<B> second);

	/** Executes the "join" operation on the given arguments. */
	@OpMethod(op = net.imagej.ops.join.DefaultJoinFunctionAndInplace.class)
	<A, B> B join(final B out, final A in, final Function<A, B> first,
		final InplaceFunction<B> second, final BufferFactory<A, B> bufferFactory);

	/** Executes the "logkernel" operation on the given arguments. */
	@OpMethod(op = Ops.LogKernel.class)
	Object logKernel(Object... args);

	/** Executes the "logkernel" operation on the given arguments. */
	@OpMethod(
		op = net.imagej.ops.convolve.kernel.create.CreateSymmetricLogKernel.class)
	<T extends ComplexType<T>> Img<T> logkernel(final int numDimensions,
		final double sigma);

	/** Executes the "logkernel" operation on the given arguments. */
	@OpMethod(
		op = net.imagej.ops.convolve.kernel.create.CreateSymmetricLogKernel.class)
	<T extends ComplexType<T>> Img<T> logkernel(final Type<T> outType,
		final int numDimensions, final double sigma);

	/** Executes the "logkernel" operation on the given arguments. */
	@OpMethod(
		op = net.imagej.ops.convolve.kernel.create.CreateSymmetricLogKernel.class)
	<T extends ComplexType<T>> Img<T> logkernel(final Type<T> outType,
		final ImgFactory<T> fac, final int numDimensions, final double sigma);

	/** Executes the "logkernel" operation on the given arguments. */
	@OpMethod(
		op = net.imagej.ops.convolve.kernel.create.CreateSymmetricLogKernel.class)
	<T extends ComplexType<T>> Img<T> logkernel(final Type<T> outType,
		final ImgFactory<T> fac, final int numDimensions, final double sigma,
		final double... calibration);

	/** Executes the "logkernel" operation on the given arguments. */
	@OpMethod(op = net.imagej.ops.convolve.kernel.create.CreateLogKernel.class)
	<T extends ComplexType<T> & NativeType<T>> Img<T> logkernel(
		final double... sigma);

	/** Executes the "logkernel" operation on the given arguments. */
	@OpMethod(op = net.imagej.ops.convolve.kernel.create.CreateLogKernel.class)
	<T extends ComplexType<T> & NativeType<T>> Img<T> logkernel(
		final Type<T> outType, final double... sigma);

	/** Executes the "logkernel" operation on the given arguments. */
	@OpMethod(op = net.imagej.ops.convolve.kernel.create.CreateLogKernel.class)
	<T extends ComplexType<T> & NativeType<T>> Img<T> logkernel(
		final Type<T> outType, final ImgFactory<T> fac, final double... sigma);

	/** Executes the "logkernel" operation on the given arguments. */
	@OpMethod(op = net.imagej.ops.convolve.kernel.create.CreateLogKernel.class)
	<T extends ComplexType<T> & NativeType<T>> Img<T> logkernel(
		final Type<T> outType, final ImgFactory<T> fac, final double[] sigma,
		final double... calibration);

	/** Executes the "lookup" operation on the given arguments. */
	@OpMethod(op = Ops.Lookup.class)
	Object lookup(Object... args);

	/** Executes the "lookup" operation on the given arguments. */
	@OpMethod(op = net.imagej.ops.lookup.DefaultLookup.class)
	Op lookup(final String name, final Object... args);

	/** Executes the "loop" operation on the given arguments. */
	@OpMethod(op = Ops.Loop.class)
	Object loop(Object... args);

	/** Executes the "loop" operation on the given arguments. */
	@OpMethod(op = net.imagej.ops.loop.DefaultLoopInplace.class)
	<I> I loop(final I arg, final Function<I, I> function, final int n);

	/** Executes the "loop" operation on the given arguments. */
	@OpMethod(op = net.imagej.ops.loop.DefaultLoopFunction.class)
	<A> A loop(final A out, final A in, final Function<A, A> function,
		final BufferFactory<A, A> bufferFactory, final int n);

	/** Executes the "map" operation on the given arguments. */
	@OpMethod(op = Ops.Map.class)
	Object map(Object... args);

	/** Executes the "map" operation on the given arguments. */
	@OpMethod(op = net.imagej.ops.map.MapRA2View.class)
	<A, B extends Type<B>> RandomAccessible<B> map(
		final RandomAccessible<A> input, final Function<A, B> function,
		final Type<B> type);

	/** Executes the "map" operation on the given arguments. */
	@OpMethod(op = net.imagej.ops.map.MapII2View.class)
	<A, B extends Type<B>> IterableInterval<B> map(
		final IterableInterval<A> input, final Function<A, B> function,
		final Type<B> type);

	/** Executes the "map" operation on the given arguments. */
	@OpMethod(op = net.imagej.ops.map.MapRAI2View.class)
	<A, B extends Type<B>> RandomAccessibleInterval<B> map(
		final RandomAccessibleInterval<A> input, final Function<A, B> function,
		final Type<B> type);

	/** Executes the "map" operation on the given arguments. */
	@OpMethod(op = net.imagej.ops.map.ParallelMap.class)
	<A> IterableInterval<A> map(final IterableInterval<A> arg,
		final InplaceFunction<A> func);

	/** Executes the "map" operation on the given arguments. */
	@OpMethod(ops = { net.imagej.ops.map.ParallelMapI2I.class,
		net.imagej.ops.map.MapII2II.class })
	<A, B> IterableInterval<B> map(final IterableInterval<B> out,
		final IterableInterval<A> in, final Function<A, B> func);

	/** Executes the "map" operation on the given arguments. */
	@OpMethod(ops = { net.imagej.ops.map.ParallelMapI2R.class,
		net.imagej.ops.map.MapII2RAI.class })
	<A, B> RandomAccessibleInterval<B> map(final RandomAccessibleInterval<B> out,
		final IterableInterval<A> in, final Function<A, B> func);

	/** Executes the "map" operation on the given arguments. */
	@OpMethod(op = net.imagej.ops.map.MapRAI2III.class)
	<A, B> IterableInterval<B> map(final IterableInterval<B> out,
		final RandomAccessibleInterval<A> in, final Function<A, B> func);

	/** Executes the "map" operation on the given arguments. */
	@OpMethod(op = net.imagej.ops.map.MapI.class)
	<A> Iterable<A> map(final Iterable<A> arg, final InplaceFunction<A> func);

	/** Executes the "map" operation on the given arguments. */
	@OpMethod(op = net.imagej.ops.neighborhood.MapNeighborhood.class)
	<I, O> RandomAccessibleInterval<O> map(final RandomAccessibleInterval<O> out,
		final RandomAccessibleInterval<I> in, final Shape shape,
		final Function<Iterable<I>, O> func);

	/** Executes the "map" operation on the given arguments. */
	@OpMethod(op = net.imagej.ops.map.MapI2I.class)
	<A, B> Iterable<B> map(final Iterable<B> out, final Iterable<A> in,
		final Function<A, B> func);

	/** Executes the "max" operation on the given arguments. */
	@OpMethod(op = Ops.Max.class)
	Object max(Object... args);

	/** Executes the "max" operation on the given arguments. */
	@OpMethod(op = net.imagej.ops.statistics.MaxRealType.class)
	<T extends RealType<T>> T max(final T out, final Iterable<T> in);

	/** Executes the "mean" operation on the given arguments. */
	@OpMethod(op = Ops.Mean.class)
	Object mean(Object... args);

	/** Executes the "mean" operation on the given arguments. */
	@OpMethod(op = net.imagej.ops.statistics.MeanRealType.class)
	<I extends RealType<I>, O extends RealType<O>> O mean(final O out,
		final Iterable<I> in);

	/** Executes the "mean" operation on the given arguments. */
	@OpMethod(op = net.imagej.ops.statistics.MeanRealType.class)
	<I extends RealType<I>, O extends RealType<O>> O mean(final O out,
		final Iterable<I> in, final Sum<Iterable<I>, O> sumFunc);

	/** Executes the "mean" operation on the given arguments. */
	@OpMethod(op = net.imagej.ops.statistics.MeanRealType.class)
	<I extends RealType<I>, O extends RealType<O>> O mean(final O out,
		final Iterable<I> in, final Sum<Iterable<I>, O> sumFunc,
		final Size<Iterable<I>> sizeFunc);

	/** Executes the "median" operation on the given arguments. */
	@OpMethod(op = Ops.Median.class)
	Object median(Object... args);

	/** Executes the "median" operation on the given arguments. */
	@OpMethod(op = net.imagej.ops.statistics.MedianRealType.class)
	<T extends RealType<T>> T median(final T out, final Iterable<T> in);

	/** Executes the "min" operation on the given arguments. */
	@OpMethod(op = Ops.Min.class)
	Object min(Object... args);

	/** Executes the "min" operation on the given arguments. */
	@OpMethod(op = net.imagej.ops.statistics.MinRealType.class)
	<T extends RealType<T>> T min(final T out, final Iterable<T> in);

	/** Executes the "minmax" operation on the given arguments. */
	@OpMethod(op = Ops.MinMax.class)
	Object minmax(Object... args);

	/** Executes the "minmax" operation on the given arguments. */
	@OpMethod(op = net.imagej.ops.misc.MinMaxRT.class)
	<T extends RealType<T>> List<T> minmax(final Iterable<T> img);

	/** Executes the "normalize" operation on the given arguments. */
	@OpMethod(op = Ops.Normalize.class)
	Object normalize(Object... args);

	/** Executes the "normalize" operation on the given arguments. */
	@OpMethod(op = net.imagej.ops.normalize.NormalizeII.class)
	<T extends RealType<T>> IterableInterval<T> normalize(
		final IterableInterval<T> out, final IterableInterval<T> in);

	/** Executes the "normalize" operation on the given arguments. */
	@OpMethod(op = net.imagej.ops.normalize.NormalizeRealType.class)
	<T extends RealType<T>> T normalize(final T out, final T in,
		final double oldMin, final double newMin, final double newMax,
		final double factor);

	/** Executes the "project" operation on the given arguments. */
	@OpMethod(op = Ops.Project.class)
	Object project(Object... args);

	/** Executes the "project" operation on the given arguments. */
	@OpMethod(ops = { net.imagej.ops.project.parallel.DefaultProjectP.class,
		net.imagej.ops.project.ProjectRAI2II.class })
	<T, V> IterableInterval<V> project(final IterableInterval<V> out,
		final RandomAccessibleInterval<T> in,
		final Function<Iterable<T>, V> method, final int dim);

	/** Executes the "quantile" operation on the given arguments. */
	@OpMethod(op = Ops.Quantile.class)
	Object quantile(Object... args);

	/** Executes the "scale" operation on the given arguments. */
	@OpMethod(op = Ops.Scale.class)
	Object scale(Object... args);

	/** Executes the "scale" operation on the given arguments. */
	@OpMethod(op = net.imagej.ops.scale.ScaleImg.class)
	<T extends RealType<T>> Img<T> scale(final Img<T> in,
		final double[] scaleFactors,
		final InterpolatorFactory<T, RandomAccessible<T>> interpolator);

	/** Executes the "size" operation on the given arguments. */
	@OpMethod(op = Ops.Size.class)
	Object size(Object... args);

	/** Executes the "size" operation on the given arguments. */
	@OpMethod(op = net.imagej.ops.misc.SizeIterableInterval.class)
	LongType size(final LongType out, final IterableInterval<?> in);

	/** Executes the "size" operation on the given arguments. */
	@OpMethod(op = net.imagej.ops.misc.SizeIterable.class)
	LongType size(final LongType out, final Iterable<?> in);

	/** Executes the "slicewise" operation on the given arguments. */
	@OpMethod(op = Ops.Slicewise.class)
	Object slicewise(Object... args);

	/** Executes the "slicewise" operation on the given arguments. */
	@OpMethod(op = net.imagej.ops.slicer.SlicewiseRAI2RAI.class)
	<I, O> RandomAccessibleInterval<O> slicewise(
		final RandomAccessibleInterval<O> out,
		final RandomAccessibleInterval<I> in, final Function<I, O> func,
		final int... axisIndices);

	/** Executes the "stddev" operation on the given arguments. */
	@OpMethod(op = Ops.StdDeviation.class)
	Object stddev(Object... args);

	/** Executes the "stddev" operation on the given arguments. */
	@OpMethod(op = net.imagej.ops.statistics.StdDevRealTypeDirect.class)
	<T extends RealType<T>> T stddev(final T out, final Iterable<T> in);

	/** Executes the "stddev" operation on the given arguments. */
	@OpMethod(op = net.imagej.ops.statistics.StdDevRealType.class)
	<T extends RealType<T>> DoubleType stddev(final DoubleType out,
		final Iterable<T> in);

	/** Executes the "stddev" operation on the given arguments. */
	@OpMethod(op = net.imagej.ops.statistics.StdDevRealType.class)
	<T extends RealType<T>> DoubleType stddev(final DoubleType out,
		final Iterable<T> in, final Variance<T, DoubleType> variance);

	/** Executes the "sum" operation on the given arguments. */
	@OpMethod(op = Ops.Sum.class)
	Object sum(Object... args);

	/** Executes the "sum" operation on the given arguments. */
	@OpMethod(op = net.imagej.ops.statistics.SumRealType.class)
	<T extends RealType<T>, V extends RealType<V>> V sum(final V out,
		final Iterable<T> in);

	/** Executes the "threshold" operation on the given arguments. */
	@OpMethod(op = Ops.Threshold.class)
	Object threshold(Object... args);

	/** Executes the "threshold" operation on the given arguments. */
	@OpMethod(
		op = net.imagej.ops.threshold.global.image.ApplyConstantThreshold.class)
	<T extends RealType<T>> Iterable<BitType> threshold(
		final Iterable<BitType> out, final Iterable<T> in, final T threshold);

	/** Executes the "threshold" operation on the given arguments. */
	@OpMethod(
		op = net.imagej.ops.threshold.global.image.ApplyManualThreshold.class)
	<T extends RealType<T>> Img<BitType> threshold(final Img<T> in,
		final T threshold);

	/** Executes the "threshold" operation on the given arguments. */
	@OpMethod(
		op = net.imagej.ops.threshold.global.image.ApplyManualThreshold.class)
	<T extends RealType<T>> Img<BitType> threshold(final Img<BitType> out,
		final Img<T> in, final T threshold);

	/** Executes the "threshold" operation on the given arguments. */
	@OpMethod(
		op = net.imagej.ops.threshold.global.pixel.ApplyThresholdComparable.class)
	<T> BitType threshold(final BitType out, final Comparable<? super T> in,
		final T threshold);

	/** Executes the "threshold" operation on the given arguments. */
	@OpMethod(
		op = net.imagej.ops.threshold.global.pixel.ApplyThresholdComparator.class)
	<T> BitType threshold(final BitType out, final T in, final T threshold,
		final Comparator<? super T> comparator);

	/** Executes the "threshold" operation on the given arguments. */
	@OpMethod(op = net.imagej.ops.threshold.local.LocalThreshold.class)
	<T extends RealType<T>> RandomAccessibleInterval<BitType> threshold(
		final RandomAccessibleInterval<BitType> out,
		final RandomAccessibleInterval<T> in, final LocalThresholdMethod<T> method,
		final Shape shape);

	/** Executes the "threshold" operation on the given arguments. */
	@OpMethod(op = net.imagej.ops.threshold.local.LocalThreshold.class)
	<T extends RealType<T>> RandomAccessibleInterval<BitType> threshold(
		final RandomAccessibleInterval<BitType> out,
		final RandomAccessibleInterval<T> in, final LocalThresholdMethod<T> method,
		final Shape shape,
		final OutOfBoundsFactory<T, RandomAccessibleInterval<T>> outOfBounds);

	/** Executes the "variance" operation on the given arguments. */
	@OpMethod(op = Ops.Variance.class)
	Object variance(Object... args);

<<<<<<< HEAD
	// -- CreateOps short-cuts --

	/** Executes the "createimg" operation on the given arguments. */
	@OpMethod(op = CreateOps.CreateImg.class)
	Object createimg(Object... args);

	/** Executes the "createimglabeling" operation on the given arguments. */
	@OpMethod(op = CreateOps.CreateImgLabeling.class)
	Object createimglabeling(Object... args);

	/** Executes the "createimgfactory" operation on the given arguments. */
	@OpMethod(op = CreateOps.CreateImgFactory.class)
	Object createimgfactory(Object... args);

	/** Executes the "createtype" operation. */
	@OpMethod(op = CreateOps.CreateType.class)
	Object createtype();
=======
	/** Executes the "variance" operation on the given arguments. */
	@OpMethod(ops = { net.imagej.ops.statistics.VarianceRealTypeDirect.class,
		net.imagej.ops.statistics.VarianceRealType.class })
	<T extends RealType<T>> DoubleType variance(final DoubleType out,
		final Iterable<T> in);

	/** Executes the "variance" operation on the given arguments. */
	@OpMethod(op = net.imagej.ops.statistics.VarianceRealType.class)
	<T extends RealType<T>> DoubleType variance(final DoubleType out,
		final Iterable<T> in, final Moment2AboutMean<T> moment2);
>>>>>>> 8cd0badf

	// -- Operation shortcuts - other namespaces --

	/** Gateway into ops of the "logic" namespace. */
	LogicNamespace logic();

	/** Gateway into ops of the "math" namespace. */
	MathNamespace math();

	/** Gateway into ops of the "threshold" namespace. */
	ThresholdNamespace threshold();

<<<<<<< HEAD
=======
	/** Gateway into ops of the "deconvolve" namespace. */
	DeconvolveNamespace deconvolve();

	// -- Deprecated methods --

	/** @deprecated Use {@link #createimg} instead. */
	@Deprecated
	Object create(Object... args);

>>>>>>> 8cd0badf
}<|MERGE_RESOLUTION|>--- conflicted
+++ resolved
@@ -36,14 +36,11 @@
 import java.util.Map;
 
 import net.imagej.ImageJService;
-<<<<<<< HEAD
-import net.imagej.ops.create.CreateOps;
-=======
 import net.imagej.ImgPlus;
 import net.imagej.ops.chunker.Chunk;
 import net.imagej.ops.convert.ConvertPix;
+import net.imagej.ops.create.CreateOps;
 import net.imagej.ops.deconvolve.DeconvolveNamespace;
->>>>>>> 8cd0badf
 import net.imagej.ops.logic.LogicNamespace;
 import net.imagej.ops.math.MathNamespace;
 import net.imagej.ops.misc.Size;
@@ -51,10 +48,7 @@
 import net.imagej.ops.statistics.Variance;
 import net.imagej.ops.statistics.moments.Moment2AboutMean;
 import net.imagej.ops.threshold.ThresholdNamespace;
-<<<<<<< HEAD
-=======
 import net.imagej.ops.threshold.local.LocalThresholdMethod;
-import net.imglib2.Dimensions;
 import net.imglib2.Interval;
 import net.imglib2.IterableInterval;
 import net.imglib2.RandomAccessible;
@@ -64,7 +58,6 @@
 import net.imglib2.img.Img;
 import net.imglib2.img.ImgFactory;
 import net.imglib2.interpolation.InterpolatorFactory;
-import net.imglib2.labeling.Labeling;
 import net.imglib2.outofbounds.OutOfBoundsFactory;
 import net.imglib2.type.NativeType;
 import net.imglib2.type.Type;
@@ -74,7 +67,6 @@
 import net.imglib2.type.numeric.complex.ComplexFloatType;
 import net.imglib2.type.numeric.integer.LongType;
 import net.imglib2.type.numeric.real.DoubleType;
->>>>>>> 8cd0badf
 
 import org.scijava.command.CommandInfo;
 import org.scijava.module.Module;
@@ -225,7 +217,7 @@
 
 	/** Executes the "chunker" operation on the given arguments. */
 	@OpMethod(ops = { net.imagej.ops.chunker.DefaultChunker.class,
-		net.imagej.ops.chunker.InterleavedChunker.class })
+		net.imagej.ops.chunker.ChunkerInterleaved.class })
 	void chunker(Chunk chunkable, long numberOfElements);
 
 	/** Executes the "convert" operation on the given arguments. */
@@ -241,7 +233,7 @@
 		final I in);
 
 	/** Executes the "convert" operation on the given arguments. */
-	@OpMethod(op = net.imagej.ops.convert.ConvertII.class)
+	@OpMethod(op = net.imagej.ops.convert.ConvertIterableInterval.class)
 	<I extends RealType<I>, O extends RealType<O>> IterableInterval<O> convert(
 		final IterableInterval<O> out, final IterableInterval<I> in,
 		final ConvertPix<I, O> pixConvert);
@@ -387,11 +379,6 @@
 	@OpMethod(op = Ops.Correlate.class)
 	Object correlate(Object... args);
 
-<<<<<<< HEAD
-	/** Executes the "create" operation on the given arguments. */
-	@OpMethod(op = Ops.Create.class)
-	Object create(Object... args);
-=======
 	/** Executes the "correlate" operation on the given arguments. */
 	@OpMethod(op = net.imagej.ops.convolve.CorrelateFFTImg.class)
 		<I extends RealType<I>, O extends RealType<O>, K extends RealType<K>, C extends ComplexType<C>>
@@ -462,40 +449,9 @@
 			final Type<O> outType, final ImgFactory<O> outFactory,
 			final ComplexType<C> fftType, final ImgFactory<C> fftFactory);
 
-	/** Executes the "createimg" operation on the given arguments. */
-	@OpMethod(op = Ops.CreateImg.class)
-	Object createimg(Object... args);
-
-	/** Executes the "createimg" operation on the given arguments. */
-	@OpMethod(op = net.imagej.ops.create.CreateEmptyImgPlusCopy.class)
-	<V extends NativeType<V>> ImgPlus<V> createimg(ImgPlus<V> input);
-
-	/** Executes the "createimg" operation on the given arguments. */
-	@OpMethod(op = net.imagej.ops.create.CreateImgDifferentNativeType.class)
-	<V extends NativeType<V>> Img<V> createimg(Img<V> input, V type);
-
-	/** Executes the "createimg" operation on the given arguments. */
-	@OpMethod(op = net.imagej.ops.create.CreateImgNativeType.class)
-	<V extends NativeType<V>> Img<V> createimg(ImgFactory<V> fac, V outType,
-		Dimensions dims);
-
-	/** Executes the "createimg" operation on the given arguments. */
-	@OpMethod(op = net.imagej.ops.create.DefaultCreateImg.class)
-	<V extends Type<V>> Img<V> createimg(long... dims);
-
-	/** Executes the "createimg" operation on the given arguments. */
-	@OpMethod(op = net.imagej.ops.create.DefaultCreateImg.class)
-	<V extends Type<V>> Img<V> createimg(V outType, long... dims);
-
-	/** Executes the "createimg" operation on the given arguments. */
-	@OpMethod(op = net.imagej.ops.create.DefaultCreateImg.class)
-	<V extends Type<V>> Img<V> createimg(V outType, ImgFactory<V> fac,
-		long... dims);
-
-	/** Executes the "createimg" operation on the given arguments. */
-	@OpMethod(op = net.imagej.ops.create.CreateEmptyImgCopy.class)
-	<V extends NativeType<V>> Img<V> createimg(Img<V> input);
->>>>>>> 8cd0badf
+	/** Executes the "create" operation on the given arguments. */
+	@OpMethod(op = Ops.Create.class)
+	Object create(Object... args);
 
 	/** Executes the "crop" operation on the given arguments. */
 	@OpMethod(op = Ops.Crop.class)
@@ -510,16 +466,6 @@
 	@OpMethod(op = net.imagej.ops.crop.CropImgPlus.class)
 	<T extends Type<T>> ImgPlus<T> crop(final Interval interval,
 		final ImgPlus<T> out, final ImgPlus<T> in);
-
-	/** Executes the "crop" operation on the given arguments. */
-	@OpMethod(op = net.imagej.ops.crop.CropLabeling.class)
-	<L extends Comparable<L>> Labeling<L> crop(final Interval interval,
-		final Labeling<L> in);
-
-	/** Executes the "crop" operation on the given arguments. */
-	@OpMethod(op = net.imagej.ops.crop.CropLabeling.class)
-	<L extends Comparable<L>> Labeling<L> crop(final Interval interval,
-		final Labeling<L> out, final Labeling<L> in);
 
 	/** Executes the "crop" operation on the given arguments. */
 	@OpMethod(op = net.imagej.ops.crop.CropRAI.class)
@@ -699,7 +645,7 @@
 	Object gauss(Object... args);
 
 	/** Executes the "gauss" operation on the given arguments. */
-	@OpMethod(op = net.imagej.ops.gauss.GaussRAI2RAI.class)
+	@OpMethod(op = net.imagej.ops.gauss.GaussRAIToRAI.class)
 	<T extends RealType<T>> RandomAccessibleInterval<T> gauss(
 		final RandomAccessibleInterval<T> out,
 		final RandomAccessibleInterval<T> in, final double sigma);
@@ -819,7 +765,7 @@
 	Object invert(Object... args);
 
 	/** Executes the "invert" operation on the given arguments. */
-	@OpMethod(op = net.imagej.ops.invert.InvertII.class)
+	@OpMethod(op = net.imagej.ops.invert.InvertIterableInterval.class)
 	<I extends RealType<I>, O extends RealType<O>> IterableInterval<O> invert(
 		final IterableInterval<O> out, final IterableInterval<I> in);
 
@@ -872,6 +818,10 @@
 	<A, B> B join(final B out, final A in, final Function<A, B> first,
 		final InplaceFunction<B> second, final BufferFactory<A, B> bufferFactory);
 
+	/** Executes the "log" operation on the given arguments. */
+	@OpMethod(op = Ops.Log.class)
+	Object log(Object... args);
+
 	/** Executes the "logkernel" operation on the given arguments. */
 	@OpMethod(op = Ops.LogKernel.class)
 	Object logKernel(Object... args);
@@ -948,59 +898,10 @@
 	Object map(Object... args);
 
 	/** Executes the "map" operation on the given arguments. */
-	@OpMethod(op = net.imagej.ops.map.MapRA2View.class)
-	<A, B extends Type<B>> RandomAccessible<B> map(
-		final RandomAccessible<A> input, final Function<A, B> function,
-		final Type<B> type);
-
-	/** Executes the "map" operation on the given arguments. */
-	@OpMethod(op = net.imagej.ops.map.MapII2View.class)
-	<A, B extends Type<B>> IterableInterval<B> map(
-		final IterableInterval<A> input, final Function<A, B> function,
-		final Type<B> type);
-
-	/** Executes the "map" operation on the given arguments. */
-	@OpMethod(op = net.imagej.ops.map.MapRAI2View.class)
-	<A, B extends Type<B>> RandomAccessibleInterval<B> map(
-		final RandomAccessibleInterval<A> input, final Function<A, B> function,
-		final Type<B> type);
-
-	/** Executes the "map" operation on the given arguments. */
-	@OpMethod(op = net.imagej.ops.map.ParallelMap.class)
-	<A> IterableInterval<A> map(final IterableInterval<A> arg,
-		final InplaceFunction<A> func);
-
-	/** Executes the "map" operation on the given arguments. */
-	@OpMethod(ops = { net.imagej.ops.map.ParallelMapI2I.class,
-		net.imagej.ops.map.MapII2II.class })
-	<A, B> IterableInterval<B> map(final IterableInterval<B> out,
-		final IterableInterval<A> in, final Function<A, B> func);
-
-	/** Executes the "map" operation on the given arguments. */
-	@OpMethod(ops = { net.imagej.ops.map.ParallelMapI2R.class,
-		net.imagej.ops.map.MapII2RAI.class })
-	<A, B> RandomAccessibleInterval<B> map(final RandomAccessibleInterval<B> out,
-		final IterableInterval<A> in, final Function<A, B> func);
-
-	/** Executes the "map" operation on the given arguments. */
-	@OpMethod(op = net.imagej.ops.map.MapRAI2III.class)
-	<A, B> IterableInterval<B> map(final IterableInterval<B> out,
-		final RandomAccessibleInterval<A> in, final Function<A, B> func);
-
-	/** Executes the "map" operation on the given arguments. */
-	@OpMethod(op = net.imagej.ops.map.MapI.class)
-	<A> Iterable<A> map(final Iterable<A> arg, final InplaceFunction<A> func);
-
-	/** Executes the "map" operation on the given arguments. */
 	@OpMethod(op = net.imagej.ops.neighborhood.MapNeighborhood.class)
 	<I, O> RandomAccessibleInterval<O> map(final RandomAccessibleInterval<O> out,
 		final RandomAccessibleInterval<I> in, final Shape shape,
 		final Function<Iterable<I>, O> func);
-
-	/** Executes the "map" operation on the given arguments. */
-	@OpMethod(op = net.imagej.ops.map.MapI2I.class)
-	<A, B> Iterable<B> map(final Iterable<B> out, final Iterable<A> in,
-		final Function<A, B> func);
 
 	/** Executes the "max" operation on the given arguments. */
 	@OpMethod(op = Ops.Max.class)
@@ -1050,18 +951,9 @@
 	@OpMethod(op = Ops.MinMax.class)
 	Object minmax(Object... args);
 
-	/** Executes the "minmax" operation on the given arguments. */
-	@OpMethod(op = net.imagej.ops.misc.MinMaxRT.class)
-	<T extends RealType<T>> List<T> minmax(final Iterable<T> img);
-
 	/** Executes the "normalize" operation on the given arguments. */
 	@OpMethod(op = Ops.Normalize.class)
 	Object normalize(Object... args);
-
-	/** Executes the "normalize" operation on the given arguments. */
-	@OpMethod(op = net.imagej.ops.normalize.NormalizeII.class)
-	<T extends RealType<T>> IterableInterval<T> normalize(
-		final IterableInterval<T> out, final IterableInterval<T> in);
 
 	/** Executes the "normalize" operation on the given arguments. */
 	@OpMethod(op = net.imagej.ops.normalize.NormalizeRealType.class)
@@ -1072,13 +964,6 @@
 	/** Executes the "project" operation on the given arguments. */
 	@OpMethod(op = Ops.Project.class)
 	Object project(Object... args);
-
-	/** Executes the "project" operation on the given arguments. */
-	@OpMethod(ops = { net.imagej.ops.project.parallel.DefaultProjectP.class,
-		net.imagej.ops.project.ProjectRAI2II.class })
-	<T, V> IterableInterval<V> project(final IterableInterval<V> out,
-		final RandomAccessibleInterval<T> in,
-		final Function<Iterable<T>, V> method, final int dim);
 
 	/** Executes the "quantile" operation on the given arguments. */
 	@OpMethod(op = Ops.Quantile.class)
@@ -1197,25 +1082,6 @@
 	@OpMethod(op = Ops.Variance.class)
 	Object variance(Object... args);
 
-<<<<<<< HEAD
-	// -- CreateOps short-cuts --
-
-	/** Executes the "createimg" operation on the given arguments. */
-	@OpMethod(op = CreateOps.CreateImg.class)
-	Object createimg(Object... args);
-
-	/** Executes the "createimglabeling" operation on the given arguments. */
-	@OpMethod(op = CreateOps.CreateImgLabeling.class)
-	Object createimglabeling(Object... args);
-
-	/** Executes the "createimgfactory" operation on the given arguments. */
-	@OpMethod(op = CreateOps.CreateImgFactory.class)
-	Object createimgfactory(Object... args);
-
-	/** Executes the "createtype" operation. */
-	@OpMethod(op = CreateOps.CreateType.class)
-	Object createtype();
-=======
 	/** Executes the "variance" operation on the given arguments. */
 	@OpMethod(ops = { net.imagej.ops.statistics.VarianceRealTypeDirect.class,
 		net.imagej.ops.statistics.VarianceRealType.class })
@@ -1226,7 +1092,24 @@
 	@OpMethod(op = net.imagej.ops.statistics.VarianceRealType.class)
 	<T extends RealType<T>> DoubleType variance(final DoubleType out,
 		final Iterable<T> in, final Moment2AboutMean<T> moment2);
->>>>>>> 8cd0badf
+
+	// -- CreateOps short-cuts --
+
+	/** Executes the "createimg" operation on the given arguments. */
+	@OpMethod(op = CreateOps.CreateImg.class)
+	Object createimg(Object... args);
+
+	/** Executes the "createimglabeling" operation on the given arguments. */
+	@OpMethod(op = CreateOps.CreateImgLabeling.class)
+	Object createimglabeling(Object... args);
+
+	/** Executes the "createimgfactory" operation on the given arguments. */
+	@OpMethod(op = CreateOps.CreateImgFactory.class)
+	Object createimgfactory(Object... args);
+
+	/** Executes the "createtype" operation. */
+	@OpMethod(op = CreateOps.CreateType.class)
+	Object createtype();
 
 	// -- Operation shortcuts - other namespaces --
 
@@ -1239,16 +1122,7 @@
 	/** Gateway into ops of the "threshold" namespace. */
 	ThresholdNamespace threshold();
 
-<<<<<<< HEAD
-=======
 	/** Gateway into ops of the "deconvolve" namespace. */
 	DeconvolveNamespace deconvolve();
 
-	// -- Deprecated methods --
-
-	/** @deprecated Use {@link #createimg} instead. */
-	@Deprecated
-	Object create(Object... args);
-
->>>>>>> 8cd0badf
 }