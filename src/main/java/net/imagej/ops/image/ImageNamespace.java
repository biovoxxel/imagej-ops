--- conflicted
+++ resolved
@@ -34,25 +34,13 @@
 import net.imagej.ops.Namespace;
 import net.imagej.ops.OpMethod;
 import net.imagej.ops.Ops;
-<<<<<<< HEAD
 import net.imagej.ops.image.cooccurrenceMatrix.MatrixOrientation;
-import net.imagej.ops.image.integral.SquareIntegralImg;
-import net.imagej.ops.special.computer.UnaryComputerOp;
-import net.imglib2.Interval;
-=======
-import net.imagej.ops.image.cooccurrencematrix.MatrixOrientation;
->>>>>>> 47ce6948
 import net.imglib2.IterableInterval;
+import net.imglib2.RandomAccessibleInterval;
 import net.imglib2.histogram.Histogram1d;
-<<<<<<< HEAD
-import net.imglib2.img.Img;
-import net.imglib2.interpolation.InterpolatorFactory;
 import net.imglib2.type.BooleanType;
 import net.imglib2.type.Type;
-=======
->>>>>>> 47ce6948
 import net.imglib2.type.numeric.RealType;
-import net.imglib2.type.numeric.real.DoubleType;
 
 import org.scijava.plugin.Plugin;
 
@@ -108,52 +96,6 @@
 		return result;
 	}
 
-<<<<<<< HEAD
-	// -- crop --
-
-	/** Executes the "crop" operation on the given arguments. */
-	@OpMethod(op = net.imagej.ops.image.crop.CropImgPlus.class)
-	public <T extends Type<T>> ImgPlus<T> crop(final ImgPlus<T> in,
-			final Interval interval) {
-		@SuppressWarnings("unchecked")
-		final ImgPlus<T> result = (ImgPlus<T>) ops().run(
-				net.imagej.ops.Ops.Image.Crop.class, in, interval);
-		return result;
-	}
-
-	/** Executes the "crop" operation on the given arguments. */
-	@OpMethod(op = net.imagej.ops.image.crop.CropImgPlus.class)
-	public <T extends Type<T>> ImgPlus<T> crop(final ImgPlus<T> in,
-			final Interval interval, final boolean dropSingleDimensions) {
-		@SuppressWarnings("unchecked")
-		final ImgPlus<T> result = (ImgPlus<T>) ops().run(
-				net.imagej.ops.Ops.Image.Crop.class, in, interval,
-				dropSingleDimensions);
-		return result;
-	}
-
-	/** Executes the "crop" operation on the given arguments. */
-	@OpMethod(op = net.imagej.ops.image.crop.CropRAI.class)
-	public <T> RandomAccessibleInterval<T> crop(
-			final RandomAccessibleInterval<T> in, final Interval interval) {
-		@SuppressWarnings("unchecked")
-		final RandomAccessibleInterval<T> result = (RandomAccessibleInterval<T>) ops()
-				.run(net.imagej.ops.Ops.Image.Crop.class, in, interval);
-		return result;
-	}
-
-	/** Executes the "crop" operation on the given arguments. */
-	@OpMethod(op = net.imagej.ops.image.crop.CropRAI.class)
-	public <T> RandomAccessibleInterval<T> crop(
-			final RandomAccessibleInterval<T> in, final Interval interval,
-			final boolean dropSingleDimensions) {
-		@SuppressWarnings("unchecked")
-		final RandomAccessibleInterval<T> result = (RandomAccessibleInterval<T>) ops()
-				.run(net.imagej.ops.Ops.Image.Crop.class, in, interval,
-						dropSingleDimensions);
-		return result;
-	}
-	
 	// -- distance transform --
 
 	/** Executes the "distancetransform" operation on the given arguments. */
@@ -178,14 +120,6 @@
 		final RandomAccessibleInterval<T> result = (RandomAccessibleInterval<T>) ops()
 				.run(Ops.Image.DistanceTransform.class, in);
 		return result;
-=======
-	// -- equation --
-
-	/** Executes the "equation" operation on the given arguments. */
-	@OpMethod(op = Ops.Image.Equation.class)
-	public Object equation(final Object... args) {
-		return ops().run(Ops.Image.Equation.NAME, args);
->>>>>>> 47ce6948
 	}
 
 	// -- equation --
@@ -464,38 +398,6 @@
 		return result;
 	}
 
-<<<<<<< HEAD
-	// -- project --
-
-	/** Executes the "project" operation on the given arguments. */
-	@OpMethod(ops = {
-			net.imagej.ops.image.project.DefaultProjectParallel.class,
-			net.imagej.ops.image.project.ProjectRAIToII.class })
-	public <T, V> IterableInterval<V> project(final IterableInterval<V> out,
-			final RandomAccessibleInterval<T> in,
-			final UnaryComputerOp<Iterable<T>, V> method, final int dim) {
-		@SuppressWarnings("unchecked")
-		final IterableInterval<V> result = (IterableInterval<V>) ops().run(
-				net.imagej.ops.Ops.Image.Project.class, out, in, method, dim);
-		return result;
-	}
-
-	// -- scale --
-
-	/** Executes the "scale" operation on the given arguments. */
-	@OpMethod(op = net.imagej.ops.image.scale.ScaleImg.class)
-	public <T extends RealType<T>> Img<T> scale(final Img<T> in,
-			final double[] scaleFactors,
-			final InterpolatorFactory<T, RandomAccessible<T>> interpolator) {
-		@SuppressWarnings("unchecked")
-		final Img<T> result = (Img<T>) ops().run(
-				net.imagej.ops.Ops.Image.Scale.class, in, scaleFactors,
-				interpolator);
-		return result;
-	}
-
-=======
->>>>>>> 47ce6948
 	@Override
 	public String getName() {
 		return "image";
