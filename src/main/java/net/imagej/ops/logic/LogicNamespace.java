/*
 * #%L
 * ImageJ software for multidimensional image processing and analysis.
 * %%
 * Copyright (C) 2014 - 2015 Board of Regents of the University of
 * Wisconsin-Madison, University of Konstanz and Brian Northan.
 * %%
 * Redistribution and use in source and binary forms, with or without
 * modification, are permitted provided that the following conditions are met:
 * 
 * 1. Redistributions of source code must retain the above copyright notice,
 *    this list of conditions and the following disclaimer.
 * 2. Redistributions in binary form must reproduce the above copyright notice,
 *    this list of conditions and the following disclaimer in the documentation
 *    and/or other materials provided with the distribution.
 * 
 * THIS SOFTWARE IS PROVIDED BY THE COPYRIGHT HOLDERS AND CONTRIBUTORS "AS IS"
 * AND ANY EXPRESS OR IMPLIED WARRANTIES, INCLUDING, BUT NOT LIMITED TO, THE
 * IMPLIED WARRANTIES OF MERCHANTABILITY AND FITNESS FOR A PARTICULAR PURPOSE
 * ARE DISCLAIMED. IN NO EVENT SHALL THE COPYRIGHT HOLDERS OR CONTRIBUTORS BE
 * LIABLE FOR ANY DIRECT, INDIRECT, INCIDENTAL, SPECIAL, EXEMPLARY, OR
 * CONSEQUENTIAL DAMAGES (INCLUDING, BUT NOT LIMITED TO, PROCUREMENT OF
 * SUBSTITUTE GOODS OR SERVICES; LOSS OF USE, DATA, OR PROFITS; OR BUSINESS
 * INTERRUPTION) HOWEVER CAUSED AND ON ANY THEORY OF LIABILITY, WHETHER IN
 * CONTRACT, STRICT LIABILITY, OR TORT (INCLUDING NEGLIGENCE OR OTHERWISE)
 * ARISING IN ANY WAY OUT OF THE USE OF THIS SOFTWARE, EVEN IF ADVISED OF THE
 * POSSIBILITY OF SUCH DAMAGE.
 * #L%
 */

package net.imagej.ops.logic;

import java.util.List;

import net.imagej.ops.AbstractNamespace;
import net.imagej.ops.OpMethod;
import net.imglib2.type.logic.BoolType;

/**
 * The logic namespace contains logical (i.e., boolean) operations.
 *
 * @author Curtis Rueden
 */
public class LogicNamespace extends AbstractNamespace {

	// -- and --

	@OpMethod(op = net.imagej.ops.logic.PrimitiveLogic.BooleanAnd.class)
	public boolean and(final boolean a, final boolean b) {
		final boolean result =
			(Boolean) ops().run(net.imagej.ops.logic.PrimitiveLogic.BooleanAnd.class,
				a, b);
		return result;
	}

	@OpMethod(op = net.imagej.ops.logic.AndCondition.class)
	public <T> BoolType and(final Object in, final Condition<T> c1,
		final Condition<T> c2)
	{
		final BoolType result =
			(BoolType) ops().run(net.imagej.ops.logic.AndCondition.class, in, c1, c2);
		return result;
	}

	@OpMethod(op = net.imagej.ops.logic.AndCondition.class)
	public <T> BoolType and(final BoolType out, final Object in,
		final Condition<T> c1, final Condition<T> c2)
	{
		final BoolType result =
			(BoolType) ops().run(net.imagej.ops.logic.AndCondition.class, out, in,
				c1, c2);
		return result;
	}

	@OpMethod(op = net.imagej.ops.logic.IntersectionCondition.class)
	public <T> BoolType and(final T in, final List<Condition<T>> conditions) {
		final BoolType result =
			(BoolType) ops().run(net.imagej.ops.logic.IntersectionCondition.class,
				in, conditions);
		return result;
	}

	@OpMethod(op = net.imagej.ops.logic.IntersectionCondition.class)
	public <T> BoolType and(final BoolType out, final T in,
		final List<Condition<T>> conditions)
	{
		final BoolType result =
			(BoolType) ops().run(net.imagej.ops.logic.IntersectionCondition.class,
				out, in, conditions);
		return result;
	}

<<<<<<< HEAD
	// -- equal --
=======
	@OpMethod(op = net.imagej.ops.conditions.BooleanCondition.class)
	public Boolean bool(final Boolean in) {
		final Boolean result =
			(Boolean) ops().run(net.imagej.ops.conditions.BooleanCondition.class, in);
		return result;
	}

	@OpMethod(op = net.imagej.ops.conditions.BooleanCondition.class)
	public Boolean bool(final Boolean out, final Boolean in) {
		final Boolean result =
			(Boolean) ops().run(net.imagej.ops.conditions.BooleanCondition.class,
				out, in);
		return result;
	}
>>>>>>> 15aae66c

	@OpMethod(op = net.imagej.ops.logic.PrimitiveLogic.BooleanEqual.class)
	public boolean equal(final boolean a, final boolean b) {
		final boolean result =
			(Boolean) ops().run(
				net.imagej.ops.logic.PrimitiveLogic.BooleanEqual.class, a, b);
		return result;
	}

	@OpMethod(op = net.imagej.ops.logic.PrimitiveLogic.IntegerEqual.class)
	public boolean equal(final int a, final int b) {
		final boolean result =
			(Boolean) ops().run(
				net.imagej.ops.logic.PrimitiveLogic.IntegerEqual.class, a, b);
		return result;
	}

	@OpMethod(op = net.imagej.ops.logic.PrimitiveLogic.LongEqual.class)
	public boolean equal(final long a, final long b) {
		final boolean result =
			(Boolean) ops().run(net.imagej.ops.logic.PrimitiveLogic.LongEqual.class,
				a, b);
		return result;
	}

	@OpMethod(op = net.imagej.ops.logic.PrimitiveLogic.FloatEqual.class)
	public boolean equal(final float a, final float b) {
		final boolean result =
			(Boolean) ops().run(net.imagej.ops.logic.PrimitiveLogic.FloatEqual.class,
				a, b);
		return result;
	}

	@OpMethod(op = net.imagej.ops.logic.PrimitiveLogic.DoubleEqual.class)
	public boolean equal(final double a, final double b) {
		final boolean result =
			(Boolean) ops().run(
				net.imagej.ops.logic.PrimitiveLogic.DoubleEqual.class, a, b);
		return result;
	}

	@OpMethod(op = net.imagej.ops.logic.ObjectsEqual.class)
	public <T> BoolType equal(final T in, final Object o) {
		final BoolType result =
			(BoolType) ops().run(net.imagej.ops.logic.ObjectsEqual.class, in, o);
		return result;
	}

	@OpMethod(op = net.imagej.ops.logic.ObjectsEqual.class)
	public <T> BoolType equal(final BoolType out, final T in, final Object o) {
		final BoolType result =
			(BoolType) ops().run(net.imagej.ops.logic.ObjectsEqual.class, out, in, o);
		return result;
	}

	// -- greaterThan --

	@OpMethod(op = net.imagej.ops.logic.PrimitiveLogic.IntegerGreaterThan.class)
	public boolean greaterThan(final int a, final int b) {
		final boolean result =
			(Boolean) ops().run(
				net.imagej.ops.logic.PrimitiveLogic.IntegerGreaterThan.class, a, b);
		return result;
	}

	@OpMethod(op = net.imagej.ops.logic.PrimitiveLogic.LongGreaterThan.class)
	public boolean greaterThan(final long a, final long b) {
		final boolean result =
			(Boolean) ops().run(
				net.imagej.ops.logic.PrimitiveLogic.LongGreaterThan.class, a, b);
		return result;
	}

	@OpMethod(op = net.imagej.ops.logic.PrimitiveLogic.FloatGreaterThan.class)
	public boolean greaterThan(final float a, final float b) {
		final boolean result =
			(Boolean) ops().run(
				net.imagej.ops.logic.PrimitiveLogic.FloatGreaterThan.class, a, b);
		return result;
	}

	@OpMethod(op = net.imagej.ops.logic.PrimitiveLogic.DoubleGreaterThan.class)
	public boolean greaterThan(final double a, final double b) {
		final boolean result =
			(Boolean) ops().run(
				net.imagej.ops.logic.PrimitiveLogic.DoubleGreaterThan.class, a, b);
		return result;
	}

	@OpMethod(op = net.imagej.ops.logic.ComparableGreaterThan.class)
	public <T> BoolType greaterThan(final T in, final Comparable<? super T> c) {
		final BoolType result =
			(BoolType) ops().run(net.imagej.ops.logic.ComparableGreaterThan.class,
				in, c);
		return result;
	}

	@OpMethod(op = net.imagej.ops.logic.ComparableGreaterThan.class)
	public <T> BoolType greaterThan(final BoolType out, final T in,
		final Comparable<? super T> c)
	{
		final BoolType result =
			(BoolType) ops().run(net.imagej.ops.logic.ComparableGreaterThan.class,
				out, in, c);
		return result;
	}

	// -- greaterThanOrEqual --

	@OpMethod(
		op = net.imagej.ops.logic.PrimitiveLogic.IntegerGreaterThanOrEqual.class)
	public boolean greaterThanOrEqual(final int a, final int b) {
		final boolean result =
			(Boolean) ops().run(
				net.imagej.ops.logic.PrimitiveLogic.IntegerGreaterThanOrEqual.class, a,
				b);
		return result;
	}

	@OpMethod(
		op = net.imagej.ops.logic.PrimitiveLogic.LongGreaterThanOrEqual.class)
	public boolean greaterThanOrEqual(final long a, final long b) {
		final boolean result =
			(Boolean) ops().run(
				net.imagej.ops.logic.PrimitiveLogic.LongGreaterThanOrEqual.class, a, b);
		return result;
	}

	@OpMethod(
		op = net.imagej.ops.logic.PrimitiveLogic.FloatGreaterThanOrEqual.class)
	public boolean greaterThanOrEqual(final float a, final float b) {
		final boolean result =
			(Boolean) ops()
				.run(net.imagej.ops.logic.PrimitiveLogic.FloatGreaterThanOrEqual.class,
					a, b);
		return result;
	}

	@OpMethod(
		op = net.imagej.ops.logic.PrimitiveLogic.DoubleGreaterThanOrEqual.class)
	public boolean greaterThanOrEqual(final double a, final double b) {
		final boolean result =
			(Boolean) ops().run(
				net.imagej.ops.logic.PrimitiveLogic.DoubleGreaterThanOrEqual.class, a,
				b);
		return result;
	}

	@OpMethod(op = net.imagej.ops.logic.ComparableGreaterThanOrEqual.class)
	public <T> BoolType greaterThanOrEqual(final T in,
		final Comparable<? super T> c)
	{
		final BoolType result =
			(BoolType) ops().run(
				net.imagej.ops.logic.ComparableGreaterThanOrEqual.class, in, c);
		return result;
	}

	@OpMethod(op = net.imagej.ops.logic.ComparableGreaterThanOrEqual.class)
	public <T> BoolType greaterThanOrEqual(final BoolType out, final T in,
		final Comparable<? super T> c)
	{
		final BoolType result =
			(BoolType) ops().run(
				net.imagej.ops.logic.ComparableGreaterThanOrEqual.class, out, in, c);
		return result;
	}

	// -- lessThan --

	@OpMethod(op = net.imagej.ops.logic.PrimitiveLogic.IntegerLessThan.class)
	public boolean lessThan(final int a, final int b) {
		final boolean result =
			(Boolean) ops().run(
				net.imagej.ops.logic.PrimitiveLogic.IntegerLessThan.class, a, b);
		return result;
	}

	@OpMethod(op = net.imagej.ops.logic.PrimitiveLogic.LongLessThan.class)
	public boolean lessThan(final long a, final long b) {
		final boolean result =
			(Boolean) ops().run(
				net.imagej.ops.logic.PrimitiveLogic.LongLessThan.class, a, b);
		return result;
	}

	@OpMethod(op = net.imagej.ops.logic.PrimitiveLogic.FloatLessThan.class)
	public boolean lessThan(final float a, final float b) {
		final boolean result =
			(Boolean) ops().run(
				net.imagej.ops.logic.PrimitiveLogic.FloatLessThan.class, a, b);
		return result;
	}

	@OpMethod(op = net.imagej.ops.logic.PrimitiveLogic.DoubleLessThan.class)
	public boolean lessThan(final double a, final double b) {
		final boolean result =
			(Boolean) ops().run(
				net.imagej.ops.logic.PrimitiveLogic.DoubleLessThan.class, a, b);
		return result;
	}

	@OpMethod(op = net.imagej.ops.logic.ComparableLessThan.class)
	public <T> BoolType lessThan(final T in, final Comparable<? super T> c) {
		final BoolType result =
			(BoolType) ops()
				.run(net.imagej.ops.logic.ComparableLessThan.class, in, c);
		return result;
	}

	@OpMethod(op = net.imagej.ops.logic.ComparableLessThan.class)
	public <T> BoolType lessThan(final BoolType out, final T in,
		final Comparable<? super T> c)
	{
		final BoolType result =
			(BoolType) ops().run(net.imagej.ops.logic.ComparableLessThan.class, out,
				in, c);
		return result;
	}

	// -- lessThanOrEqual --

	@OpMethod(
		op = net.imagej.ops.logic.PrimitiveLogic.IntegerLessThanOrEqual.class)
	public boolean lessThanOrEqual(final int a, final int b) {
		final boolean result =
			(Boolean) ops().run(
				net.imagej.ops.logic.PrimitiveLogic.IntegerLessThanOrEqual.class, a, b);
		return result;
	}

	@OpMethod(op = net.imagej.ops.logic.PrimitiveLogic.LongLessThanOrEqual.class)
	public boolean lessThanOrEqual(final long a, final long b) {
		final boolean result =
			(Boolean) ops().run(
				net.imagej.ops.logic.PrimitiveLogic.LongLessThanOrEqual.class, a, b);
		return result;
	}

	@OpMethod(op = net.imagej.ops.logic.PrimitiveLogic.FloatLessThanOrEqual.class)
	public
		boolean lessThanOrEqual(final float a, final float b) {
		final boolean result =
			(Boolean) ops().run(
				net.imagej.ops.logic.PrimitiveLogic.FloatLessThanOrEqual.class, a, b);
		return result;
	}

	@OpMethod(
		op = net.imagej.ops.logic.PrimitiveLogic.DoubleLessThanOrEqual.class)
	public boolean lessThanOrEqual(final double a, final double b) {
		final boolean result =
			(Boolean) ops().run(
				net.imagej.ops.logic.PrimitiveLogic.DoubleLessThanOrEqual.class, a, b);
		return result;
	}

	@OpMethod(op = net.imagej.ops.logic.ComparableLessThanOrEqual.class)
	public <T> BoolType
		lessThanOrEqual(final T in, final Comparable<? super T> c)
	{
		final BoolType result =
			(BoolType) ops().run(
				net.imagej.ops.logic.ComparableLessThanOrEqual.class, in, c);
		return result;
	}

	@OpMethod(op = net.imagej.ops.logic.ComparableLessThanOrEqual.class)
	public <T> BoolType lessThanOrEqual(final BoolType out, final T in,
		final Comparable<? super T> c)
	{
		final BoolType result =
			(BoolType) ops().run(
				net.imagej.ops.logic.ComparableLessThanOrEqual.class, out, in, c);
		return result;
	}

	// -- not --

	@OpMethod(op = net.imagej.ops.logic.PrimitiveLogic.BooleanNot.class)
	public boolean not(final boolean a) {
		final boolean result =
			(Boolean) ops().run(net.imagej.ops.logic.PrimitiveLogic.BooleanNot.class,
				a);
		return result;
	}

	@OpMethod(op = net.imagej.ops.logic.NotCondition.class)
	public <T> BoolType not(final Object in, final Condition<T> c1) {
		final BoolType result =
			(BoolType) ops().run(net.imagej.ops.logic.NotCondition.class, in, c1);
		return result;
	}

	@OpMethod(op = net.imagej.ops.logic.NotCondition.class)
	public <T> BoolType not(final BoolType out, final Object in,
		final Condition<T> c1)
	{
		final BoolType result =
			(BoolType) ops()
				.run(net.imagej.ops.logic.NotCondition.class, out, in, c1);
		return result;
	}

	// -- notEqual --

	@OpMethod(op = net.imagej.ops.logic.PrimitiveLogic.BooleanNotEqual.class)
	public boolean notEqual(final boolean a, final boolean b) {
		final boolean result =
			(Boolean) ops().run(
				net.imagej.ops.logic.PrimitiveLogic.BooleanNotEqual.class, a, b);
		return result;
	}

	@OpMethod(op = net.imagej.ops.logic.PrimitiveLogic.IntegerNotEqual.class)
	public boolean notEqual(final int a, final int b) {
		final boolean result =
			(Boolean) ops().run(
				net.imagej.ops.logic.PrimitiveLogic.IntegerNotEqual.class, a, b);
		return result;
	}

	@OpMethod(op = net.imagej.ops.logic.PrimitiveLogic.LongNotEqual.class)
	public boolean notEqual(final long a, final long b) {
		final boolean result =
			(Boolean) ops().run(
				net.imagej.ops.logic.PrimitiveLogic.LongNotEqual.class, a, b);
		return result;
	}

	@OpMethod(op = net.imagej.ops.logic.PrimitiveLogic.FloatNotEqual.class)
	public boolean notEqual(final float a, final float b) {
		final boolean result =
			(Boolean) ops().run(
				net.imagej.ops.logic.PrimitiveLogic.FloatNotEqual.class, a, b);
		return result;
	}

	@OpMethod(op = net.imagej.ops.logic.PrimitiveLogic.DoubleNotEqual.class)
	public boolean notEqual(final double a, final double b) {
		final boolean result =
			(Boolean) ops().run(
				net.imagej.ops.logic.PrimitiveLogic.DoubleNotEqual.class, a, b);
		return result;
	}

	@OpMethod(op = net.imagej.ops.logic.ObjectsNotEqual.class)
	public BoolType notEqual(final Object in, final Object o) {
		final BoolType result =
			(BoolType) ops().run(net.imagej.ops.logic.ObjectsNotEqual.class, in, o);
		return result;
	}

	@OpMethod(op = net.imagej.ops.logic.ObjectsNotEqual.class)
	public BoolType notEqual(final BoolType out, final Object in, final Object o)
	{
		final BoolType result =
			(BoolType) ops().run(net.imagej.ops.logic.ObjectsNotEqual.class, out, in,
				o);
		return result;
	}

	// -- or --

	@OpMethod(op = net.imagej.ops.logic.PrimitiveLogic.BooleanOr.class)
	public boolean or(final boolean a, final boolean b) {
		final boolean result =
			(Boolean) ops().run(net.imagej.ops.logic.PrimitiveLogic.BooleanOr.class,
				a, b);
		return result;
	}

	@OpMethod(op = net.imagej.ops.logic.OrCondition.class)
	public <T> BoolType or(final Object in, final Condition<T> c1,
		final Condition<T> c2)
	{
		final BoolType result =
			(BoolType) ops().run(net.imagej.ops.logic.OrCondition.class, in, c1, c2);
		return result;
	}

	@OpMethod(op = net.imagej.ops.logic.OrCondition.class)
	public <T> BoolType or(final BoolType out, final Object in,
		final Condition<T> c1, final Condition<T> c2)
	{
		final BoolType result =
			(BoolType) ops().run(net.imagej.ops.logic.OrCondition.class, out, in, c1,
				c2);
		return result;
	}

	@OpMethod(op = net.imagej.ops.logic.UnionCondition.class)
	public <T> BoolType or(final T in, final List<Condition<T>> conditions) {
		final BoolType result =
			(BoolType) ops().run(net.imagej.ops.logic.UnionCondition.class, in,
				conditions);
		return result;
	}

	@OpMethod(op = net.imagej.ops.logic.UnionCondition.class)
	public <T> BoolType or(final BoolType out, final T in,
		final List<Condition<T>> conditions)
	{
		final BoolType result =
			(BoolType) ops().run(net.imagej.ops.logic.UnionCondition.class, out, in,
				conditions);
		return result;
	}

	// -- xor --

	@OpMethod(op = net.imagej.ops.logic.PrimitiveLogic.BooleanXor.class)
	public boolean xor(final boolean a, final boolean b) {
		final boolean result =
			(Boolean) ops().run(net.imagej.ops.logic.PrimitiveLogic.BooleanXor.class,
				a, b);
		return result;
	}

	@OpMethod(op = net.imagej.ops.logic.XorCondition.class)
	public <T> BoolType xor(final Object in, final Condition<T> c1,
		final Condition<T> c2)
	{
		final BoolType result =
			(BoolType) ops().run(net.imagej.ops.logic.XorCondition.class, in, c1, c2);
		return result;
	}

	@OpMethod(op = net.imagej.ops.logic.XorCondition.class)
	public <T> BoolType xor(final BoolType out, final Object in,
		final Condition<T> c1, final Condition<T> c2)
	{
		final BoolType result =
			(BoolType) ops().run(net.imagej.ops.logic.XorCondition.class, out, in,
				c1, c2);
		return result;
	}

	// -- Named methods --

	@Override
	public String getName() {
		return "logic";
	}

}<|MERGE_RESOLUTION|>--- conflicted
+++ resolved
@@ -90,24 +90,24 @@
 		return result;
 	}
 
-<<<<<<< HEAD
-	// -- equal --
-=======
-	@OpMethod(op = net.imagej.ops.conditions.BooleanCondition.class)
+	// -- bool --
+
+	@OpMethod(op = net.imagej.ops.logic.BooleanCondition.class)
 	public Boolean bool(final Boolean in) {
 		final Boolean result =
-			(Boolean) ops().run(net.imagej.ops.conditions.BooleanCondition.class, in);
-		return result;
-	}
-
-	@OpMethod(op = net.imagej.ops.conditions.BooleanCondition.class)
+			(Boolean) ops().run(net.imagej.ops.logic.BooleanCondition.class, in);
+		return result;
+	}
+
+	@OpMethod(op = net.imagej.ops.logic.BooleanCondition.class)
 	public Boolean bool(final Boolean out, final Boolean in) {
 		final Boolean result =
-			(Boolean) ops().run(net.imagej.ops.conditions.BooleanCondition.class,
+			(Boolean) ops().run(net.imagej.ops.logic.BooleanCondition.class,
 				out, in);
 		return result;
 	}
->>>>>>> 15aae66c
+
+	// -- equal --
 
 	@OpMethod(op = net.imagej.ops.logic.PrimitiveLogic.BooleanEqual.class)
 	public boolean equal(final boolean a, final boolean b) {
