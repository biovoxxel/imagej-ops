--- conflicted
+++ resolved
@@ -57,12 +57,7 @@
  * @see CenterAwareComputerOp
  */
 @Plugin(type = Ops.Map.class, priority = Priority.LOW_PRIORITY + 1)
-<<<<<<< HEAD
-public class MapNeighborhoodWithCenter<I, O>
-	extends
-=======
 public class MapNeighborhoodWithCenter<I, O> extends
->>>>>>> 12fadf99
 	AbstractMapCenterAwareComputer<I, O, RandomAccessibleInterval<I>, IterableInterval<O>>
 {
 
@@ -81,302 +76,6 @@
 	@Override
 	public void compute1(final RandomAccessibleInterval<I> input,
 		final IterableInterval<O> output)
-<<<<<<< HEAD
-	{
-		map.compute1(new NeighborhoodWithCenterIterableInterval(
-			shape.neighborhoodsSafe(input), input), output);
-	}
-
-	/**
-	 * IterableInterval wrapping a {@link IterableInterval}<{@link Neighborhood}>
-	 * and a {@link RandomAccessibleInterval}. Depending on the iterator order of
-	 * both, a matching cursor will be chosen appropriately.
-	 * 
-	 * @author Jonathan Hale (University of Konstanz)
-	 */
-	class NeighborhoodWithCenterIterableInterval implements
-		IterableInterval<Pair<I, Iterable<I>>>
-	{
-
-		private final IterableInterval<Neighborhood<I>> neighborhoods;
-		private final RandomAccessibleInterval<I> input;
-
-		public NeighborhoodWithCenterIterableInterval(
-			IterableInterval<Neighborhood<I>> neighborhoods,
-			RandomAccessibleInterval<I> input)
-		{
-			this.neighborhoods = neighborhoods;
-			this.input = input;
-		}
-
-		@Override
-		public Iterator<Pair<I, Iterable<I>>> iterator() {
-			return cursor();
-		}
-
-		@Override
-		public long size() {
-			return neighborhoods.size();
-		}
-
-		@Override
-		public Pair<I, Iterable<I>> firstElement() {
-			return cursor().next();
-		}
-
-		@Override
-		public Object iterationOrder() {
-			return neighborhoods.iterationOrder();
-		}
-
-		@Override
-		public double realMin(int d) {
-			return neighborhoods.realMin(d);
-		}
-
-		@Override
-		public void realMin(double[] min) {
-			neighborhoods.realMin(min);
-		}
-
-		@Override
-		public void realMin(RealPositionable min) {
-			neighborhoods.realMin(min);
-		}
-
-		@Override
-		public double realMax(int d) {
-			return neighborhoods.realMax(d);
-		}
-
-		@Override
-		public void realMax(double[] max) {
-			neighborhoods.realMax(max);
-		}
-
-		@Override
-		public void realMax(RealPositionable max) {
-			neighborhoods.realMax(max);
-		}
-
-		@Override
-		public int numDimensions() {
-			return neighborhoods.numDimensions();
-		}
-
-		@Override
-		public long min(int d) {
-			return neighborhoods.min(d);
-		}
-
-		@Override
-		public void min(long[] min) {
-			neighborhoods.min(min);
-		}
-
-		@Override
-		public void min(Positionable min) {
-			neighborhoods.min(min);
-		}
-
-		@Override
-		public long max(int d) {
-			return neighborhoods.max(d);
-		}
-
-		@Override
-		public void max(long[] max) {
-			neighborhoods.max(max);
-		}
-
-		@Override
-		public void max(Positionable max) {
-			neighborhoods.max(max);
-		}
-
-		@Override
-		public void dimensions(long[] dimensions) {
-			neighborhoods.dimensions(dimensions);
-		}
-
-		@Override
-		public long dimension(int d) {
-			return neighborhoods.dimension(d);
-		}
-
-		@Override
-		public Cursor<Pair<I, Iterable<I>>> cursor() {
-			return localizingCursor();
-		}
-
-		@Override
-		public Cursor<Pair<I, Iterable<I>>> localizingCursor() {
-			final IterableInterval<I> inputIterable = Views.iterable(input);
-
-			if (inputIterable.iterationOrder().equals(neighborhoods.iterationOrder()))
-			{
-				// optimizable through cursor use.
-				return new NeighborhoodWithCenterCursorII(neighborhoods, inputIterable);
-			}
-
-			return new NeighborhoodWithCenterCursorRA(neighborhoods, input);
-		}
-	}
-
-	/**
-	 * Abstract implementation for NeighborhoodWithCenterCursors. Contains the
-	 * common implementations for methods of the Cursors specific for
-	 * {@link RandomAccessibleInterval} and {@link IterableInterval}.
-	 * 
-	 * @author Jonathan Hale (University of Konstanz)
-	 */
-	abstract class AbstractNeighborhoodWithCenterCursor implements
-		Cursor<Pair<I, Iterable<I>>>
-	{
-
-		protected final Cursor<Neighborhood<I>> cNeigh;
-
-		public AbstractNeighborhoodWithCenterCursor(
-			IterableInterval<Neighborhood<I>> neighborhoods)
-		{
-			cNeigh = neighborhoods.localizingCursor();
-		}
-
-		public AbstractNeighborhoodWithCenterCursor(
-			AbstractNeighborhoodWithCenterCursor c)
-		{
-			cNeigh = c.cNeigh.copyCursor();
-		}
-
-		@Override
-		public boolean hasNext() {
-			return cNeigh.hasNext();
-		}
-
-		@Override
-		public Pair<I, Iterable<I>> next() {
-			fwd();
-			return get();
-		}
-
-		@Override
-		public void localize(float[] position) {
-			cNeigh.localize(position);
-		}
-
-		@Override
-		public void localize(double[] position) {
-			cNeigh.localize(position);
-		}
-
-		@Override
-		public float getFloatPosition(int d) {
-			return cNeigh.getFloatPosition(d);
-		}
-
-		@Override
-		public double getDoublePosition(int d) {
-			return cNeigh.getDoublePosition(d);
-		}
-
-		@Override
-		public int numDimensions() {
-			return cNeigh.numDimensions();
-		}
-
-		@Override
-		public Sampler<Pair<I, Iterable<I>>> copy() {
-			return copyCursor();
-		}
-
-		@Override
-		public void jumpFwd(long steps) {
-			cNeigh.jumpFwd(steps);
-		}
-
-		@Override
-		public void fwd() {
-			cNeigh.fwd();
-		}
-
-		@Override
-		public void reset() {
-			cNeigh.reset();
-		}
-
-		@Override
-		public void localize(int[] position) {
-			cNeigh.localize(position);
-		}
-
-		@Override
-		public void localize(long[] position) {
-			cNeigh.localize(position);
-		}
-
-		@Override
-		public int getIntPosition(int d) {
-			return cNeigh.getIntPosition(d);
-		}
-
-		@Override
-		public long getLongPosition(int d) {
-			return cNeigh.getLongPosition(d);
-		}
-
-		@Override
-		public void remove() {
-			// NB: no action.
-		}
-	}
-
-	/**
-	 * Cursor implementation for a {@link RandomAccessibleInterval} input. Should
-	 * be used when iteration order of input and output are not equal.
-	 * 
-	 * @author Jonathan Hale (University of Konstanz)
-	 */
-	class NeighborhoodWithCenterCursorRA extends
-		AbstractNeighborhoodWithCenterCursor
-	{
-
-		private final RandomAccess<I> raIn;
-
-		public NeighborhoodWithCenterCursorRA(
-			IterableInterval<Neighborhood<I>> neighborhoods,
-			RandomAccessibleInterval<I> input)
-		{
-			super(neighborhoods);
-			raIn = input.randomAccess();
-		}
-
-		public NeighborhoodWithCenterCursorRA(NeighborhoodWithCenterCursorRA c) {
-			super(c);
-			raIn = c.raIn.copyRandomAccess();
-		}
-
-		@Override
-		public final Pair<I, Iterable<I>> get() {
-			raIn.setPosition(cNeigh);
-			return new ValuePair<>(raIn.get(), cNeigh.get());
-		}
-
-		@Override
-		public Cursor<Pair<I, Iterable<I>>> copyCursor() {
-			return new NeighborhoodWithCenterCursorRA(this);
-		}
-	}
-
-	/**
-	 * Cursor implementation for a {@link IterableInterval} input. Should only be
-	 * used when iteration order of input and output are equal.
-	 * 
-	 * @author Jonathan Hale (University of Konstanz)
-	 */
-	class NeighborhoodWithCenterCursorII extends
-		AbstractNeighborhoodWithCenterCursor
-=======
->>>>>>> 12fadf99
 	{
 		map.compute2(input, shape.neighborhoodsSafe(input), output);
 	}
