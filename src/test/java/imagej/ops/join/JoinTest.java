--- conflicted
+++ resolved
@@ -5,7 +5,7 @@
 import imagej.ops.AbstractInplaceFunction;
 import imagej.ops.AbstractOpTest;
 import imagej.ops.Op;
-import imagej.ops.map.FunctionMap;
+import imagej.ops.map.Map;
 import net.imglib2.Cursor;
 import net.imglib2.img.Img;
 import net.imglib2.type.numeric.integer.ByteType;
@@ -24,16 +24,10 @@
 	public void init() {
 		final long[] dims = new long[] { 10, 10 };
 		in = generateByteTestImg(false, dims);
-<<<<<<< HEAD
-		inplaceOp = ops.op(FunctionMap.class, in, new AddOneInplace());
-//		buffer = generateByteTestImg(false, dims);
-//		out = generateByteTestImg(false, dims);
-=======
 		out = generateByteTestImg(false, dims);
 		inplaceOp = ops.op(Map.class, Img.class, new AddOneInplace());
 		functionalOp =
 			ops.op(Map.class, Img.class, Img.class, new AddOneFunctional());
->>>>>>> aece22b0
 	}
 
 	@Test
